--- conflicted
+++ resolved
@@ -3,11 +3,7 @@
  * http://www.kineticjs.com/
  * Copyright 2012, Eric Rowell
  * Licensed under the MIT or GPL Version 2 licenses.
-<<<<<<< HEAD
  * Date: Sep 25 2012
-=======
- * Date: Sep 24 2012
->>>>>>> 2c937362
  *
  * Copyright (C) 2011 - 2012 by Eric Rowell
  *
