/**
 * KineticJS JavaScript Library core
 * http://www.kineticjs.com/
 * Copyright 2012, Eric Rowell
 * Licensed under the MIT or GPL Version 2 licenses.
<<<<<<< HEAD
 * Date: Sep 17 2012
=======
 * Date: Sep 02 2012
>>>>>>> 580e5268
 *
 * Copyright (C) 2011 - 2012 by Eric Rowell
 *
 * Permission is hereby granted, free of charge, to any person obtaining a copy
 * of this software and associated documentation files (the "Software"), to deal
 * in the Software without restriction, including without limitation the rights
 * to use, copy, modify, merge, publish, distribute, sublicense, and/or sell
 * copies of the Software, and to permit persons to whom the Software is
 * furnished to do so, subject to the following conditions:
 *
 * The above copyright notice and this permission notice shall be included in
 * all copies or substantial portions of the Software.
 *
 * THE SOFTWARE IS PROVIDED "AS IS", WITHOUT WARRANTY OF ANY KIND, EXPRESS OR
 * IMPLIED, INCLUDING BUT NOT LIMITED TO THE WARRANTIES OF MERCHANTABILITY,
 * FITNESS FOR A PARTICULAR PURPOSE AND NONINFRINGEMENT. IN NO EVENT SHALL THE
 * AUTHORS OR COPYRIGHT HOLDERS BE LIABLE FOR ANY CLAIM, DAMAGES OR OTHER
 * LIABILITY, WHETHER IN AN ACTION OF CONTRACT, TORT OR OTHERWISE, ARISING FROM,
 * OUT OF OR IN CONNECTION WITH THE SOFTWARE OR THE USE OR OTHER DEALINGS IN
 * THE SOFTWARE.
 */

///////////////////////////////////////////////////////////////////////
//  Global
///////////////////////////////////////////////////////////////////////
/**
 * Kinetic Namespace
 * @namespace
 */
var Kinetic = {};
Kinetic.Filters = {};
Kinetic.Plugins = {};
Kinetic.Global = {
    BUBBLE_WHITELIST: ['mousedown', 'mousemove', 'mouseup', 'mouseover', 'mouseout', 'click', 'dblclick', 'touchstart', 'touchmove', 'touchend', 'tap', 'dbltap', 'dragstart', 'dragmove', 'dragend'],
    BUFFER_WHITELIST: ['fill', 'stroke', 'textFill', 'textStroke'],
    BUFFER_BLACKLIST: ['shadow'],
    stages: [],
    idCounter: 0,
    tempNodes: {},
    //shapes hash.  rgb keys and shape values
    shapes: {},
    maxDragTimeInterval: 20,
    drag: {
        moving: false,
        offset: {
            x: 0,
            y: 0
        },
        lastDrawTime: 0
    },
    warn: function(str) {
        if(console && console.warn) {
            console.warn('Kinetic warning: ' + str);
        }
    },
    extend: function(c1, c2) {
        for(var key in c2.prototype) {
            if(!( key in c1.prototype)) {
                c1.prototype[key] = c2.prototype[key];
            }
        }
    },
    _pullNodes: function(stage) {
        var tempNodes = this.tempNodes;
        for(var key in tempNodes) {
            var node = tempNodes[key];
            if(node.getStage() !== undefined && node.getStage()._id === stage._id) {
                stage._addId(node);
                stage._addName(node);
                this._removeTempNode(node);
            }
        }
    },
    _addTempNode: function(node) {
        this.tempNodes[node._id] = node;
    },
    _removeTempNode: function(node) {
        delete this.tempNodes[node._id];
    }
};

///////////////////////////////////////////////////////////////////////
//  Transition
///////////////////////////////////////////////////////////////////////
/**
 * Transition constructor.  The transitionTo() Node method
 *  returns a reference to the transition object which you can use
 *  to stop, resume, or restart the transition
 * @constructor
 */
Kinetic.Transition = function(node, config) {
    this.node = node;
    this.config = config;
    this.tweens = [];
    var that = this;

    // add tween for each property
    function addTween(c, attrs, obj, rootObj) {
        for(var key in c) {
            if(key !== 'duration' && key !== 'easing' && key !== 'callback') {
                // if val is an object then traverse
                if(Kinetic.Type._isObject(c[key])) {
                    obj[key] = {};
                    addTween(c[key], attrs[key], obj[key], rootObj);
                }
                else {
                    that._add(that._getTween(attrs, key, c[key], obj, rootObj));
                }
            }
        }
    }
    var obj = {};
    addTween(config, node.attrs, obj, obj);

    var finishedTweens = 0;
    for(var n = 0; n < this.tweens.length; n++) {
        var tween = this.tweens[n];
        tween.onFinished = function() {
            finishedTweens++;
            if(finishedTweens >= that.tweens.length) {
                that.onFinished();
            }
        };
    }
};
/*
 * Transition methods
 */
Kinetic.Transition.prototype = {
    /**
     * start transition
     * @name start
     * @methodOf Kinetic.Transition.prototype
     */
    start: function() {
        for(var n = 0; n < this.tweens.length; n++) {
            this.tweens[n].start();
        }
    },
    /**
     * stop transition
     * @name stop
     * @methodOf Kinetic.Transition.prototype
     */
    stop: function() {
        for(var n = 0; n < this.tweens.length; n++) {
            this.tweens[n].stop();
        }
    },
    /**
     * resume transition
     * @name resume
     * @methodOf Kinetic.Transition.prototype
     */
    resume: function() {
        for(var n = 0; n < this.tweens.length; n++) {
            this.tweens[n].resume();
        }
    },
    _onEnterFrame: function() {
        for(var n = 0; n < this.tweens.length; n++) {
            this.tweens[n].onEnterFrame();
        }
    },
    _add: function(tween) {
        this.tweens.push(tween);
    },
    _getTween: function(attrs, prop, val, obj, rootObj) {
        var config = this.config;
        var node = this.node;
        var easing = config.easing;
        if(easing === undefined) {
            easing = 'linear';
        }

        var tween = new Kinetic.Tween(node, function(i) {
            obj[prop] = i;
            node.setAttrs(rootObj);
        }, Kinetic.Tweens[easing], attrs[prop], val, config.duration);

        return tween;
    }
};

Kinetic.Filters.Grayscale = function(imageData) {
    var data = imageData.data;
    for(var i = 0; i < data.length; i += 4) {
        var brightness = 0.34 * data[i] + 0.5 * data[i + 1] + 0.16 * data[i + 2];
        // red
        data[i] = brightness;
        // green
        data[i + 1] = brightness;
        // blue
        data[i + 2] = brightness;
        // i+3 is alpha (the fourth element)
    }
};

///////////////////////////////////////////////////////////////////////
//  Type
///////////////////////////////////////////////////////////////////////
/*
 * utilities that determine data type and transform
 * one type into another
 */
Kinetic.Type = {
    /*
     * cherry-picked utilities from underscore.js
     */
    _isElement: function(obj) {
        return !!(obj && obj.nodeType == 1);
    },
    _isFunction: function(obj) {
        return !!(obj && obj.constructor && obj.call && obj.apply);
    },
    _isObject: function(obj) {
        return (!!obj && obj.constructor == Object);
    },
    _isArray: function(obj) {
        return Object.prototype.toString.call(obj) == '[object Array]';
    },
    _isNumber: function(obj) {
        return Object.prototype.toString.call(obj) == '[object Number]';
    },
    _isString: function(obj) {
        return Object.prototype.toString.call(obj) == '[object String]';
    },
    /*
     * other utils
     */
    _hasMethods: function(obj) {
        var names = [];
        for(var key in obj) {
            if(this._isFunction(obj[key]))
                names.push(key);
        }
        return names.length > 0;
    },
    /*
     * The argument can be:
     * - an integer (will be applied to both x and y)
     * - an array of one integer (will be applied to both x and y)
     * - an array of two integers (contains x and y)
     * - an array of four integers (contains x, y, width, and height)
     * - an object with x and y properties
     * - an array of one element which is an array of integers
     * - an array of one element of an object
     */
    _getXY: function(arg) {
        if(this._isNumber(arg)) {
            return {
                x: arg,
                y: arg
            };
        }
        else if(this._isArray(arg)) {
            // if arg is an array of one element
            if(arg.length === 1) {
                var val = arg[0];
                // if arg is an array of one element which is a number
                if(this._isNumber(val)) {
                    return {
                        x: val,
                        y: val
                    };
                }
                // if arg is an array of one element which is an array
                else if(this._isArray(val)) {
                    return {
                        x: val[0],
                        y: val[1]
                    };
                }
                // if arg is an array of one element which is an object
                else if(this._isObject(val)) {
                    return val;
                }
            }
            // if arg is an array of two or more elements
            else if(arg.length >= 2) {
                return {
                    x: arg[0],
                    y: arg[1]
                };
            }
        }
        // if arg is an object return the object
        else if(this._isObject(arg)) {
            return arg;
        }

        // default
        return {
            x: 0,
            y: 0
        };
    },
    /*
     * The argument can be:
     * - an integer (will be applied to both width and height)
     * - an array of one integer (will be applied to both width and height)
     * - an array of two integers (contains width and height)
     * - an array of four integers (contains x, y, width, and height)
     * - an object with width and height properties
     * - an array of one element which is an array of integers
     * - an array of one element of an object
     */
    _getSize: function(arg) {
        if(this._isNumber(arg)) {
            return {
                width: arg,
                height: arg
            };
        }
        else if(this._isArray(arg)) {
            // if arg is an array of one element
            if(arg.length === 1) {
                var val = arg[0];
                // if arg is an array of one element which is a number
                if(this._isNumber(val)) {
                    return {
                        width: val,
                        height: val
                    };
                }
                // if arg is an array of one element which is an array
                else if(this._isArray(val)) {
                    /*
                     * if arg is an array of one element which is an
                     * array of four elements
                     */
                    if(val.length >= 4) {
                        return {
                            width: val[2],
                            height: val[3]
                        };
                    }
                    /*
                     * if arg is an array of one element which is an
                     * array of two elements
                     */
                    else if(val.length >= 2) {
                        return {
                            width: val[0],
                            height: val[1]
                        };
                    }
                }
                // if arg is an array of one element which is an object
                else if(this._isObject(val)) {
                    return val;
                }
            }
            // if arg is an array of four elements
            else if(arg.length >= 4) {
                return {
                    width: arg[2],
                    height: arg[3]
                };
            }
            // if arg is an array of two elements
            else if(arg.length >= 2) {
                return {
                    width: arg[0],
                    height: arg[1]
                };
            }
        }
        // if arg is an object return the object
        else if(this._isObject(arg)) {
            return arg;
        }

        // default
        return {
            width: 0,
            height: 0
        };
    },
    /*
     * arg will be an array of numbers or
     *  an array of point objects
     */
    _getPoints: function(arg) {
        if(arg === undefined) {
            return [];
        }

        // an array of objects
        if(this._isObject(arg[0])) {
            return arg;
        }
        // an array of integers
        else {
            /*
             * convert array of numbers into an array
             * of objects containing x, y
             */
            var arr = [];
            for(var n = 0; n < arg.length; n += 2) {
                arr.push({
                    x: arg[n],
                    y: arg[n + 1]
                });
            }

            return arr;
        }
    },
    /*
     * arg can be an image object or image data
     */
    _getImage: function(arg, callback) {
        // if arg is null or undefined
        if(!arg) {
            callback(null);
        }

        // if arg is already an image object
        else if(this._isElement(arg)) {
            callback(arg);
        }

        // if arg is a string, then it's a data url
        else if(this._isString(arg)) {
            var imageObj = new Image();
            imageObj.onload = function() {
                callback(imageObj);
            }
            imageObj.src = arg;
        }

        //if arg is an object that contains the data property, it's an image object
        else if(arg.data) {
            var canvas = document.createElement('canvas');
            canvas.width = arg.width;
            canvas.height = arg.height;
            var context = canvas.getContext('2d');
            context.putImageData(arg, 0, 0);
            var dataUrl = canvas.toDataURL();
            var imageObj = new Image();
            imageObj.onload = function() {
                callback(imageObj);
            }
            imageObj.src = dataUrl;
        }

        else {
            callback(null);
        }
    },
    _rgbToHex: function(r, g, b) {
        return ((1 << 24) + (r << 16) + (g << 8) + b).toString(16).slice(1);
    },
    _hexToRgb: function(hex) {
        var bigint = parseInt(hex, 16);
        return {
            r: (bigint >> 16) & 255,
            g: (bigint >> 8) & 255,
            b: bigint & 255
        };
    },
    _getRandomColorKey: function() {
        var r = Math.round(Math.random() * 255);
        var g = Math.round(Math.random() * 255);
        var b = Math.round(Math.random() * 255);
        return this._rgbToHex(r, g, b);
    }
};

///////////////////////////////////////////////////////////////////////
//  Canvas
///////////////////////////////////////////////////////////////////////
/**
 * Canvas wrapper constructor
 * @constructor
 * @param {Number} width
 * @param {Number} height
 */
Kinetic.Canvas = function(width, height) {
    this.element = document.createElement('canvas');
    this.context = this.element.getContext('2d');

    // set dimensions
    this.element.width = width;
    this.element.height = height;
};

Kinetic.Canvas.prototype = {
    /**
     * clear canvas
     * @name clear
     * @methodOf Kinetic.Canvas.prototype
     */
    clear: function() {
        var context = this.getContext();
        var el = this.getElement();
        context.clearRect(0, 0, el.width, el.height);
    },
    /**
     * get element
     * @name getElement
     * @methodOf Kinetic.Canvas.prototype
     */
    getElement: function() {
        return this.element;
    },
    /**
     * get context
     * @name getContext
     * @methodOf Kinetic.Canvas.prototype
     */
    getContext: function() {
        return this.context;
    },
    /**
     * set width
     * @name setWidth
     * @methodOf Kinetic.Canvas.prototype
     */
    setWidth: function(width) {
        this.element.width = width;
    },
    /**
     * set height
     * @name setHeight
     * @methodOf Kinetic.Canvas.prototype
     */
    setHeight: function(height) {
        this.element.height = height;
    },
    /**
     * get width
     * @name getWidth
     * @methodOf Kinetic.Canvas.prototype
     */
    getWidth: function() {
        return this.element.width;
    },
    /**
     * get height
     * @name getHeight
     * @methodOf Kinetic.Canvas.prototype
     */
    getHeight: function() {
        return this.element.height;
    },
    /**
     * set size
     * @name setSize
     * @methodOf Kinetic.Canvas.prototype
     */
    setSize: function(width, height) {
        this.setWidth(width);
        this.setHeight(height);
    },
    /**
     * toDataURL
     */
    toDataURL: function(mimeType, quality) {
        try {
            // If this call fails (due to browser bug, like in Firefox 3.6),
            // then revert to previous no-parameter image/png behavior
            return this.element.toDataURL(mimeType, quality);
        }
        catch(e) {
            return this.element.toDataURL();
        }
    }
};

///////////////////////////////////////////////////////////////////////
//  Tween
///////////////////////////////////////////////////////////////////////
/*
* The Tween class was ported from an Adobe Flash Tween library
* to JavaScript by Xaric.  In the context of KineticJS, a Tween is
* an animation of a single Node property.  A Transition is a set of
* multiple tweens
*/
Kinetic.Tween = function(obj, propFunc, func, begin, finish, duration) {
    this._listeners = [];
    this.addListener(this);
    this.obj = obj;
    this.propFunc = propFunc;
    this.begin = begin;
    this._pos = begin;
    this.setDuration(duration);
    this.isPlaying = false;
    this._change = 0;
    this.prevTime = 0;
    this.prevPos = 0;
    this.looping = false;
    this._time = 0;
    this._position = 0;
    this._startTime = 0;
    this._finish = 0;
    this.name = '';
    this.func = func;
    this.setFinish(finish);
};
/*
 * Tween methods
 */
Kinetic.Tween.prototype = {
    setTime: function(t) {
        this.prevTime = this._time;
        if(t > this.getDuration()) {
            if(this.looping) {
                this.rewind(t - this._duration);
                this.update();
                this.broadcastMessage('onLooped', {
                    target: this,
                    type: 'onLooped'
                });
            }
            else {
                this._time = this._duration;
                this.update();
                this.stop();
                this.broadcastMessage('onFinished', {
                    target: this,
                    type: 'onFinished'
                });
            }
        }
        else if(t < 0) {
            this.rewind();
            this.update();
        }
        else {
            this._time = t;
            this.update();
        }
    },
    getTime: function() {
        return this._time;
    },
    setDuration: function(d) {
        this._duration = (d === null || d <= 0) ? 100000 : d;
    },
    getDuration: function() {
        return this._duration;
    },
    setPosition: function(p) {
        this.prevPos = this._pos;
        this.propFunc(p);
        this._pos = p;
        this.broadcastMessage('onChanged', {
            target: this,
            type: 'onChanged'
        });
    },
    getPosition: function(t) {
        if(t === undefined) {
            t = this._time;
        }
        return this.func(t, this.begin, this._change, this._duration);
    },
    setFinish: function(f) {
        this._change = f - this.begin;
    },
    getFinish: function() {
        return this.begin + this._change;
    },
    start: function() {
        this.rewind();
        this.startEnterFrame();
        this.broadcastMessage('onStarted', {
            target: this,
            type: 'onStarted'
        });
    },
    rewind: function(t) {
        this.stop();
        this._time = (t === undefined) ? 0 : t;
        this.fixTime();
        this.update();
    },
    fforward: function() {
        this._time = this._duration;
        this.fixTime();
        this.update();
    },
    update: function() {
        this.setPosition(this.getPosition(this._time));
    },
    startEnterFrame: function() {
        this.stopEnterFrame();
        this.isPlaying = true;
        this.onEnterFrame();
    },
    onEnterFrame: function() {
        if(this.isPlaying) {
            this.nextFrame();
        }
    },
    nextFrame: function() {
        this.setTime((this.getTimer() - this._startTime) / 1000);
    },
    stop: function() {
        this.stopEnterFrame();
        this.broadcastMessage('onStopped', {
            target: this,
            type: 'onStopped'
        });
    },
    stopEnterFrame: function() {
        this.isPlaying = false;
    },
    continueTo: function(finish, duration) {
        this.begin = this._pos;
        this.setFinish(finish);
        if(this._duration !== undefined) {
            this.setDuration(duration);
        }
        this.start();
    },
    resume: function() {
        this.fixTime();
        this.startEnterFrame();
        this.broadcastMessage('onResumed', {
            target: this,
            type: 'onResumed'
        });
    },
    yoyo: function() {
        this.continueTo(this.begin, this._time);
    },
    addListener: function(o) {
        this.removeListener(o);
        return this._listeners.push(o);
    },
    removeListener: function(o) {
        var a = this._listeners;
        var i = a.length;
        while(i--) {
            if(a[i] == o) {
                a.splice(i, 1);
                return true;
            }
        }
        return false;
    },
    broadcastMessage: function() {
        var arr = [];
        for(var i = 0; i < arguments.length; i++) {
            arr.push(arguments[i]);
        }
        var e = arr.shift();
        var a = this._listeners;
        var l = a.length;
        for(var i = 0; i < l; i++) {
            if(a[i][e]) {
                a[i][e].apply(a[i], arr);
            }
        }
    },
    fixTime: function() {
        this._startTime = this.getTimer() - this._time * 1000;
    },
    getTimer: function() {
        return new Date().getTime() - this._time;
    }
};

Kinetic.Tweens = {
    'back-ease-in': function(t, b, c, d, a, p) {
        var s = 1.70158;
        return c * (t /= d) * t * ((s + 1) * t - s) + b;
    },
    'back-ease-out': function(t, b, c, d, a, p) {
        var s = 1.70158;
        return c * (( t = t / d - 1) * t * ((s + 1) * t + s) + 1) + b;
    },
    'back-ease-in-out': function(t, b, c, d, a, p) {
        var s = 1.70158;
        if((t /= d / 2) < 1) {
            return c / 2 * (t * t * (((s *= (1.525)) + 1) * t - s)) + b;
        }
        return c / 2 * ((t -= 2) * t * (((s *= (1.525)) + 1) * t + s) + 2) + b;
    },
    'elastic-ease-in': function(t, b, c, d, a, p) {
        // added s = 0
        var s = 0;
        if(t === 0) {
            return b;
        }
        if((t /= d) == 1) {
            return b + c;
        }
        if(!p) {
            p = d * 0.3;
        }
        if(!a || a < Math.abs(c)) {
            a = c;
            s = p / 4;
        }
        else {
            s = p / (2 * Math.PI) * Math.asin(c / a);
        }
        return -(a * Math.pow(2, 10 * (t -= 1)) * Math.sin((t * d - s) * (2 * Math.PI) / p)) + b;
    },
    'elastic-ease-out': function(t, b, c, d, a, p) {
        // added s = 0
        var s = 0;
        if(t === 0) {
            return b;
        }
        if((t /= d) == 1) {
            return b + c;
        }
        if(!p) {
            p = d * 0.3;
        }
        if(!a || a < Math.abs(c)) {
            a = c;
            s = p / 4;
        }
        else {
            s = p / (2 * Math.PI) * Math.asin(c / a);
        }
        return (a * Math.pow(2, -10 * t) * Math.sin((t * d - s) * (2 * Math.PI) / p) + c + b);
    },
    'elastic-ease-in-out': function(t, b, c, d, a, p) {
        // added s = 0
        var s = 0;
        if(t === 0) {
            return b;
        }
        if((t /= d / 2) == 2) {
            return b + c;
        }
        if(!p) {
            p = d * (0.3 * 1.5);
        }
        if(!a || a < Math.abs(c)) {
            a = c;
            s = p / 4;
        }
        else {
            s = p / (2 * Math.PI) * Math.asin(c / a);
        }
        if(t < 1) {
            return -0.5 * (a * Math.pow(2, 10 * (t -= 1)) * Math.sin((t * d - s) * (2 * Math.PI) / p)) + b;
        }
        return a * Math.pow(2, -10 * (t -= 1)) * Math.sin((t * d - s) * (2 * Math.PI) / p) * 0.5 + c + b;
    },
    'bounce-ease-out': function(t, b, c, d) {
        if((t /= d) < (1 / 2.75)) {
            return c * (7.5625 * t * t) + b;
        }
        else if(t < (2 / 2.75)) {
            return c * (7.5625 * (t -= (1.5 / 2.75)) * t + 0.75) + b;
        }
        else if(t < (2.5 / 2.75)) {
            return c * (7.5625 * (t -= (2.25 / 2.75)) * t + 0.9375) + b;
        }
        else {
            return c * (7.5625 * (t -= (2.625 / 2.75)) * t + 0.984375) + b;
        }
    },
    'bounce-ease-in': function(t, b, c, d) {
        return c - Kinetic.Tweens['bounce-ease-out'](d - t, 0, c, d) + b;
    },
    'bounce-ease-in-out': function(t, b, c, d) {
        if(t < d / 2) {
            return Kinetic.Tweens['bounce-ease-in'](t * 2, 0, c, d) * 0.5 + b;
        }
        else {
            return Kinetic.Tweens['bounce-ease-out'](t * 2 - d, 0, c, d) * 0.5 + c * 0.5 + b;
        }
    },
    // duplicate
    /*
     strongEaseInOut: function(t, b, c, d) {
     return c * (t /= d) * t * t * t * t + b;
     },
     */
    'ease-in': function(t, b, c, d) {
        return c * (t /= d) * t + b;
    },
    'ease-out': function(t, b, c, d) {
        return -c * (t /= d) * (t - 2) + b;
    },
    'ease-in-out': function(t, b, c, d) {
        if((t /= d / 2) < 1) {
            return c / 2 * t * t + b;
        }
        return -c / 2 * ((--t) * (t - 2) - 1) + b;
    },
    'strong-ease-in': function(t, b, c, d) {
        return c * (t /= d) * t * t * t * t + b;
    },
    'strong-ease-out': function(t, b, c, d) {
        return c * (( t = t / d - 1) * t * t * t * t + 1) + b;
    },
    'strong-ease-in-out': function(t, b, c, d) {
        if((t /= d / 2) < 1) {
            return c / 2 * t * t * t * t * t + b;
        }
        return c / 2 * ((t -= 2) * t * t * t * t + 2) + b;
    },
    'linear': function(t, b, c, d) {
        return c * t / d + b;
    }
};

///////////////////////////////////////////////////////////////////////
//  Transform
///////////////////////////////////////////////////////////////////////
/*
 * Last updated November 2011
 * By Simon Sarris
 * www.simonsarris.com
 * sarris@acm.org
 *
 * Free to use and distribute at will
 * So long as you are nice to people, etc
 */

/*
 * The usage of this class was inspired by some of the work done by a forked
 * project, KineticJS-Ext by Wappworks, which is based on Simon's Transform
 * class.
 */

Kinetic.Transform = function() {
    this.m = [1, 0, 0, 1, 0, 0];
}

Kinetic.Transform.prototype = {
    /**
     * Apply translation
     * @param {Number} x
     * @param {Number} y
     */
    translate: function(x, y) {
        this.m[4] += this.m[0] * x + this.m[2] * y;
        this.m[5] += this.m[1] * x + this.m[3] * y;
    },
    /**
     * Apply scale
     * @param {Number} sx
     * @param {Number} sy
     */
    scale: function(sx, sy) {
        this.m[0] *= sx;
        this.m[1] *= sx;
        this.m[2] *= sy;
        this.m[3] *= sy;
    },
    /**
     * Apply rotation
     * @param {Number} rad  Angle in radians
     */
    rotate: function(rad) {
        var c = Math.cos(rad);
        var s = Math.sin(rad);
        var m11 = this.m[0] * c + this.m[2] * s;
        var m12 = this.m[1] * c + this.m[3] * s;
        var m21 = this.m[0] * -s + this.m[2] * c;
        var m22 = this.m[1] * -s + this.m[3] * c;
        this.m[0] = m11;
        this.m[1] = m12;
        this.m[2] = m21;
        this.m[3] = m22;
    },
    /**
     * Returns the translation
     * @returns {Object} 2D point(x, y)
     */
    getTranslation: function() {
        return {
            x: this.m[4],
            y: this.m[5]
        };
    },
    /**
     * Transform multiplication
     * @param {Kinetic.Transform} matrix
     */
    multiply: function(matrix) {
        var m11 = this.m[0] * matrix.m[0] + this.m[2] * matrix.m[1];
        var m12 = this.m[1] * matrix.m[0] + this.m[3] * matrix.m[1];

        var m21 = this.m[0] * matrix.m[2] + this.m[2] * matrix.m[3];
        var m22 = this.m[1] * matrix.m[2] + this.m[3] * matrix.m[3];

        var dx = this.m[0] * matrix.m[4] + this.m[2] * matrix.m[5] + this.m[4];
        var dy = this.m[1] * matrix.m[4] + this.m[3] * matrix.m[5] + this.m[5];

        this.m[0] = m11;
        this.m[1] = m12;
        this.m[2] = m21;
        this.m[3] = m22;
        this.m[4] = dx;
        this.m[5] = dy;
    },
    /**
     * Invert the matrix
     */
    invert: function() {
        var d = 1 / (this.m[0] * this.m[3] - this.m[1] * this.m[2]);
        var m0 = this.m[3] * d;
        var m1 = -this.m[1] * d;
        var m2 = -this.m[2] * d;
        var m3 = this.m[0] * d;
        var m4 = d * (this.m[2] * this.m[5] - this.m[3] * this.m[4]);
        var m5 = d * (this.m[1] * this.m[4] - this.m[0] * this.m[5]);
        this.m[0] = m0;
        this.m[1] = m1;
        this.m[2] = m2;
        this.m[3] = m3;
        this.m[4] = m4;
        this.m[5] = m5;
    },
    /**
     * return matrix
     */
    getMatrix: function() {
        return this.m;
    }
};

///////////////////////////////////////////////////////////////////////
//  Animation
///////////////////////////////////////////////////////////////////////
/**
 * Stage constructor.  A stage is used to contain multiple layers and handle
 * animations
 * @constructor
 * @augments Kinetic.Container
 * @param {Object} config
 * @param {Function} config.func function to be executed on each animation frame
 */
Kinetic.Animation = function(config) {
    if(!config) {
        config = {};
    }
    for(var key in config) {
        this[key] = config[key];
    }

    // add frame object
    this.frame = {
        time: 0,
        timeDiff: 0,
        lastTime: new Date().getTime()
    };

    this.id = Kinetic.Animation.animIdCounter++;
};
/*
 * Animation methods
 */
Kinetic.Animation.prototype = {
    /**
     * start animation
     * @name start
     * @methodOf Kinetic.Animation.prototype
     */
    start: function() {
        this.stop();
        this.frame.lastTime = new Date().getTime();
        Kinetic.Animation._addAnimation(this);
        Kinetic.Animation._handleAnimation();
    },
    /**
     * stop animation
     * @name stop
     * @methodOf Kinetic.Animation.prototype
     */
    stop: function() {
        Kinetic.Animation._removeAnimation(this);
    }
};
Kinetic.Animation.animations = [];
Kinetic.Animation.animIdCounter = 0;
Kinetic.Animation.animRunning = false;
Kinetic.Animation._addAnimation = function(anim) {
    this.animations.push(anim);
};
Kinetic.Animation._removeAnimation = function(anim) {
    var id = anim.id;
    var animations = this.animations;
    for(var n = 0; n < animations.length; n++) {
        if(animations[n].id === id) {
            this.animations.splice(n, 1);
            return false;
        }
    }
};
Kinetic.Animation._updateFrameObject = function(anim) {
    var time = new Date().getTime();
    anim.frame.timeDiff = time - anim.frame.lastTime;
    anim.frame.lastTime = time;
    anim.frame.time += anim.frame.timeDiff;
};
Kinetic.Animation._runFrames = function() {
    var nodes = {};
    /*
     * loop through all animations and execute animation
     *  function.  if the animation object has specified node,
     *  we can add the node to the nodes hash to eliminate
     *  drawing the same node multiple times.  The node property
     *  can be the stage itself or a layer
     */
    for(var n = 0; n < this.animations.length; n++) {
        var anim = this.animations[n];
        this._updateFrameObject(anim);
        if(anim.node && anim.node._id !== undefined) {
            nodes[anim.node._id] = anim.node;
        }
        // if animation object has a function, execute it
        if(anim.func) {
            anim.func(anim.frame);
        }
    }

    for(var key in nodes) {
        nodes[key].draw();
    }
};
Kinetic.Animation._animationLoop = function() {
    if(this.animations.length > 0) {
        this._runFrames();
        var that = this;
        requestAnimFrame(function() {
            that._animationLoop();
        });
    }
    else {
        this.animRunning = false;
    }
};
Kinetic.Animation._handleAnimation = function() {
    var that = this;
    if(!this.animRunning) {
        this.animRunning = true;
        that._animationLoop();
    }
};
requestAnimFrame = (function(callback) {
    return window.requestAnimationFrame || window.webkitRequestAnimationFrame || window.mozRequestAnimationFrame || window.oRequestAnimationFrame || window.msRequestAnimationFrame ||
    function(callback) {
        window.setTimeout(callback, 1000 / 60);
    };
})();

///////////////////////////////////////////////////////////////////////
//  Node
///////////////////////////////////////////////////////////////////////
/**
 * Node constructor.&nbsp; Nodes are entities that can be transformed, layered,
 * and have events bound to them.  They are the building blocks of a KineticJS
 * application
 * @constructor
 * @param {Object} config
 * @param {Number} [config.x]
 * @param {Number} [config.y]
 * @param {Boolean} [config.visible]
 * @param {Boolean} [config.listening] whether or not the node is listening for events
 * @param {String} [config.id] unique id
 * @param {String} [config.name] non-unique name
 * @param {Number} [config.opacity] determines node opacity.  Can be any number between 0 and 1
 * @param {Object} [config.scale]
 * @param {Number} [config.scale.x]
 * @param {Number} [config.scale.y]
 * @param {Number} [config.rotation] rotation in radians
 * @param {Number} [config.rotationDeg] rotation in degrees
 * @param {Object} [config.offset] offsets default position point and rotation point
 * @param {Number} [config.offset.x]
 * @param {Number} [config.offset.y]
 * @param {Boolean} [config.draggable]
 * @param {String} [config.dragConstraint] can be vertical, horizontal, or none.  The default
 *  is none
 * @param {Object} [config.dragBounds]
 * @param {Number} [config.dragBounds.top]
 * @param {Number} [config.dragBounds.right]
 * @param {Number} [config.dragBounds.bottom]
 * @param {Number} [config.dragBounds.left]
 */
Kinetic.Node = function(config) {
    this._nodeInit(config);
};

Kinetic.Node.prototype = {
    _nodeInit: function(config) {
        this.defaultNodeAttrs = {
            visible: true,
            listening: true,
            name: undefined,
            opacity: 1,
            x: 0,
            y: 0,
            scale: {
                x: 1,
                y: 1
            },
            rotation: 0,
            offset: {
                x: 0,
                y: 0
            },
            dragConstraint: 'none',
            dragBounds: {},
            draggable: false
        };

        this.setDefaultAttrs(this.defaultNodeAttrs);
        this.eventListeners = {};
        this.transAnim = new Kinetic.Animation();
        this.setAttrs(config);

        // bind events
        this.on('draggableChange.kinetic', function() {
            this._onDraggableChange();
        });
        var that = this;
        this.on('idChange.kinetic', function(evt) {
            var stage = that.getStage();
            if(stage) {
                stage._removeId(evt.oldVal);
                stage._addId(that);
            }
        });
        this.on('nameChange.kinetic', function(evt) {
            var stage = that.getStage();
            if(stage) {
                stage._removeName(evt.oldVal, that._id);
                stage._addName(that);
            }
        });

        this._onDraggableChange();
    },
    /**
     * bind events to the node.  KineticJS supports mouseover, mousemove,
     *  mouseout, mousedown, mouseup, click, dblclick, touchstart, touchmove,
     *  touchend, tap, dbltap, dragstart, dragmove, and dragend.  Pass in a string
     *  of event types delimmited by a space to bind multiple events at once
     *  such as 'mousedown mouseup mousemove'. include a namespace to bind an
     *  event by name such as 'click.foobar'.
     * @name on
     * @methodOf Kinetic.Node.prototype
     * @param {String} typesStr
     * @param {Function} handler
     */
    on: function(typesStr, handler) {
        var types = typesStr.split(' ');
        /*
         * loop through types and attach event listeners to
         * each one.  eg. 'click mouseover.namespace mouseout'
         * will create three event bindings
         */
        for(var n = 0; n < types.length; n++) {
            var type = types[n];
            var event = type;
            var parts = event.split('.');
            var baseEvent = parts[0];
            var name = parts.length > 1 ? parts[1] : '';

            if(!this.eventListeners[baseEvent]) {
                this.eventListeners[baseEvent] = [];
            }

            this.eventListeners[baseEvent].push({
                name: name,
                handler: handler
            });
        }
    },
    /**
     * remove event bindings from the node.  Pass in a string of
     *  event types delimmited by a space to remove multiple event
     *  bindings at once such as 'mousedown mouseup mousemove'.
     *  include a namespace to remove an event binding by name
     *  such as 'click.foobar'.
     * @name off
     * @methodOf Kinetic.Node.prototype
     * @param {String} typesStr
     */
    off: function(typesStr) {
        var types = typesStr.split(' ');

        for(var n = 0; n < types.length; n++) {
            var type = types[n];
            //var event = (type.indexOf('touch') === -1) ? 'on' + type : type;
            var event = type;
            var parts = event.split('.');
            var baseEvent = parts[0];

            if(this.eventListeners[baseEvent] && parts.length > 1) {
                var name = parts[1];

                for(var i = 0; i < this.eventListeners[baseEvent].length; i++) {
                    if(this.eventListeners[baseEvent][i].name === name) {
                        this.eventListeners[baseEvent].splice(i, 1);
                        if(this.eventListeners[baseEvent].length === 0) {
                            delete this.eventListeners[baseEvent];
                            break;
                        }
                        i--;
                    }
                }
            }
            else {
                delete this.eventListeners[baseEvent];
            }
        }
    },
    /**
     * get attrs
     * @name getAttrs
     * @methodOf Kinetic.Node.prototype
     */
    getAttrs: function() {
        return this.attrs;
    },
    /**
     * set default attrs.  This method should only be used if
     *  you're creating a custom node
     * @name setDefaultAttrs
     * @methodOf Kinetic.Node.prototype
     * @param {Object} confic
     */
    setDefaultAttrs: function(config) {
        // create attrs object if undefined
        if(this.attrs === undefined) {
            this.attrs = {};
        }

        if(config) {
            for(var key in config) {
                /*
                 * only set the attr if it's undefined in case
                 * a developer writes a custom class that extends
                 * a Kinetic Class such that their default property
                 * isn't overwritten by the Kinetic Class default
                 * property
                 */
                if(this.attrs[key] === undefined) {
                    this.attrs[key] = config[key];
                }
            }
        }
    },
    /**
     * set attrs
     * @name setAttrs
     * @methodOf Kinetic.Node.prototype
     * @param {Object} config
     */
    setAttrs: function(config) {
        var type = Kinetic.Type;
        var that = this;
        // set properties from config
        if(config !== undefined) {
            function setAttrs(obj, c, level) {
                for(var key in c) {
                    var val = c[key];
                    var oldVal = obj[key];

                    /*
                     * only fire change event for root
                     * level attrs
                     */
                    if(level === 0) {
                        that._fireBeforeChangeEvent(key, oldVal, val);
                    }

                    // if obj doesn't have the val property, then create it
                    if(obj[key] === undefined && val !== undefined) {
                        obj[key] = {};
                    }

                    /*
                     * if property is a pure object (no methods), then add an empty object
                     * to the node and then traverse
                     */
                    if(type._isObject(val) && !type._isArray(val) && !type._isElement(val) && !type._hasMethods(val)) {
                        /*
                         * since some properties can be strings or objects, e.g.
                         * fill, we need to first check that obj is an object
                         * before setting properties.  If it's not an object,
                         * overwrite obj with an object literal
                         */
                        if(!Kinetic.Type._isObject(obj[key])) {
                            obj[key] = {};
                        }

                        setAttrs(obj[key], val, level + 1);
                    }
                    /*
                     * add all other object types to attrs object
                     */
                    else {
                        // handle special keys
                        switch (key) {
                            case 'radius':
                                if(Kinetic.Type._isNumber(val)) {
                                    that._setAttr(obj, key, val);
                                }
                                else {
                                    var xy = type._getXY(val);
                                    that._setAttr(obj[key], 'x', xy.x);
                                    that._setAttr(obj[key], 'y', xy.y);
                                }
                                break;
                            case 'rotationDeg':
                                that._setAttr(obj, 'rotation', c[key] * Math.PI / 180);
                                // override key for change event
                                key = 'rotation';
                                break;
                            /*
                             * includes:
                             * - node offset
                             * - fill pattern offset
                             * - shadow offset
                             */
                            case 'offset':
                                var pos = type._getXY(val);
                                that._setAttr(obj[key], 'x', pos.x);
                                that._setAttr(obj[key], 'y', pos.y);
                                break;
                            case 'scale':
                                var pos = type._getXY(val);
                                that._setAttr(obj[key], 'x', pos.x);
                                that._setAttr(obj[key], 'y', pos.y);
                                break;
                            case 'points':
                                that._setAttr(obj, key, type._getPoints(val));
                                break;
                            case 'crop':
                                var pos = type._getXY(val);
                                var size = type._getSize(val);
                                that._setAttr(obj[key], 'x', pos.x);
                                that._setAttr(obj[key], 'y', pos.y);
                                that._setAttr(obj[key], 'width', size.width);
                                that._setAttr(obj[key], 'height', size.height);
                                break;
                            default:
                                that._setAttr(obj, key, val);
                                break;
                        }
                    }
                    /*
                     * only fire change event for root
                     * level attrs
                     */
                    if(level === 0) {
                        that._fireChangeEvent(key, oldVal, val);
                    }
                }
            }
            setAttrs(this.attrs, config, 0);
        }
    },
    /**
     * determine if shape is visible or not.  Shape is visible only
     *  if it's visible and all of its ancestors are visible.  If an ancestor
     *  is invisible, this means that the shape is also invisible
     * @name isVisible
     * @methodOf Kinetic.Node.prototype
     */
    isVisible: function() {
        if(this.attrs.visible && this.getParent() && !this.getParent().isVisible()) {
            return false;
        }
        return this.attrs.visible;
    },
    /**
     * show node
     * @name show
     * @methodOf Kinetic.Node.prototype
     */
    show: function() {
        this.setAttrs({
            visible: true
        });
    },
    /**
     * hide node.  Hidden nodes are no longer detectable
     * @name hide
     * @methodOf Kinetic.Node.prototype
     */
    hide: function() {
        this.setAttrs({
            visible: false
        });
    },
    /**
     * get zIndex
     * @name getZIndex
     * @methodOf Kinetic.Node.prototype
     */
    getZIndex: function() {
        return this.index;
    },
    /**
     * get absolute z-index which takes into account sibling
     *  and parent indices
     * @name getAbsoluteZIndex
     * @methodOf Kinetic.Node.prototype
     */
    getAbsoluteZIndex: function() {
        var level = this.getLevel();
        var stage = this.getStage();
        var that = this;
        var index = 0;
        function addChildren(children) {
            var nodes = [];
            for(var n = 0; n < children.length; n++) {
                var child = children[n];
                index++;

                if(child.nodeType !== 'Shape') {
                    nodes = nodes.concat(child.getChildren());
                }

                if(child._id === that._id) {
                    n = children.length;
                }
            }

            if(nodes.length > 0 && nodes[0].getLevel() <= level) {
                addChildren(nodes);
            }
        }
        if(that.nodeType !== 'Stage') {
            addChildren(that.getStage().getChildren());
        }

        return index;
    },
    /**
     * get node level in node tree
     * @name getLevel
     * @methodOf Kinetic.Node.prototype
     */
    getLevel: function() {
        var level = 0;
        var parent = this.parent;
        while(parent) {
            level++;
            parent = parent.parent;
        }
        return level;
    },
    /**
     * set node position
     * @name setPosition
     * @methodOf Kinetic.Node.prototype
     * @param {Number} x
     * @param {Number} y
     */
    setPosition: function() {
        var pos = Kinetic.Type._getXY(Array.prototype.slice.call(arguments));
        this.setAttrs(pos);
    },
    /**
     * get node position relative to container
     * @name getPosition
     * @methodOf Kinetic.Node.prototype
     */
    getPosition: function() {
        return {
            x: this.attrs.x,
            y: this.attrs.y
        };
    },
    /**
     * get absolute position
     * @name getAbsolutePosition
     * @methodOf Kinetic.Node.prototype
     */
    getAbsolutePosition: function() {
        var trans = this.getAbsoluteTransform();
        var o = this.getOffset();
        trans.translate(o.x, o.y);
        return trans.getTranslation();
    },
    /**
     * set absolute position
     * @name setAbsolutePosition
     * @methodOf Kinetic.Node.prototype
     * @param {Object} pos object containing an x and
     *  y property
     */
    setAbsolutePosition: function() {
        var pos = Kinetic.Type._getXY(Array.prototype.slice.call(arguments));
        var trans = this._clearTransform();
        // don't clear translation
        this.attrs.x = trans.x;
        this.attrs.y = trans.y;
        delete trans.x;
        delete trans.y;

        // unravel transform
        var it = this.getAbsoluteTransform();

        it.invert();
        it.translate(pos.x, pos.y);
        pos = {
            x: this.attrs.x + it.getTranslation().x,
            y: this.attrs.y + it.getTranslation().y
        };

        this.setPosition(pos.x, pos.y);
        this._setTransform(trans);
    },
    /**
     * move node by an amount
     * @name move
     * @methodOf Kinetic.Node.prototype
     * @param {Number} x
     * @param {Number} y
     */
    move: function() {
        var pos = Kinetic.Type._getXY(Array.prototype.slice.call(arguments));

        var x = this.getX();
        var y = this.getY();

        if(pos.x !== undefined) {
            x += pos.x;
        }

        if(pos.y !== undefined) {
            y += pos.y;
        }

        this.setAttrs({
            x: x,
            y: y
        });
    },
    /**
     * get rotation in degrees
     * @name getRotationDeg
     * @methodOf Kinetic.Node.prototype
     */
    getRotationDeg: function() {
        return this.attrs.rotation * 180 / Math.PI;
    },
    /**
     * rotate node by an amount in radians
     * @name rotate
     * @methodOf Kinetic.Node.prototype
     * @param {Number} theta
     */
    rotate: function(theta) {
        this.setAttrs({
            rotation: this.getRotation() + theta
        });
    },
    /**
     * rotate node by an amount in degrees
     * @name rotateDeg
     * @methodOf Kinetic.Node.prototype
     * @param {Number} deg
     */
    rotateDeg: function(deg) {
        this.setAttrs({
            rotation: this.getRotation() + (deg * Math.PI / 180)
        });
    },
    /**
     * move node to the top of its siblings
     * @name moveToTop
     * @methodOf Kinetic.Node.prototype
     */
    moveToTop: function() {
        var index = this.index;
        this.parent.children.splice(index, 1);
        this.parent.children.push(this);
        this.parent._setChildrenIndices();

        if(this.nodeType === 'Layer') {
            var stage = this.getStage();
            if(stage) {
                stage.content.removeChild(this.canvas.element);
                stage.content.appendChild(this.canvas.element);
            }
        }
    },
    /**
     * move node up
     * @name moveUp
     * @methodOf Kinetic.Node.prototype
     */
    moveUp: function() {
        var index = this.index;
        if(index < this.parent.getChildren().length - 1) {
            this.parent.children.splice(index, 1);
            this.parent.children.splice(index + 1, 0, this);
            this.parent._setChildrenIndices();

            if(this.nodeType === 'Layer') {
                var stage = this.getStage();
                if(stage) {
                    stage.content.removeChild(this.canvas.element);

                    if(this.index < stage.getChildren().length - 1) {
                        stage.content.insertBefore(this.canvas.element, stage.getChildren()[this.index + 1].canvas.element);
                    }
                    else {
                        stage.content.appendChild(this.canvas.element);
                    }
                }
            }
        }
    },
    /**
     * move node down
     * @name moveDown
     * @methodOf Kinetic.Node.prototype
     */
    moveDown: function() {
        var index = this.index;
        if(index > 0) {
            this.parent.children.splice(index, 1);
            this.parent.children.splice(index - 1, 0, this);
            this.parent._setChildrenIndices();

            if(this.nodeType === 'Layer') {
                var stage = this.getStage();
                if(stage) {
                    var children = stage.getChildren();
                    stage.content.removeChild(this.canvas.element);
                    stage.content.insertBefore(this.canvas.element, children[this.index + 1].canvas.element);
                }
            }
        }
    },
    /**
     * move node to the bottom of its siblings
     * @name moveToBottom
     * @methodOf Kinetic.Node.prototype
     */
    moveToBottom: function() {
        var index = this.index;
        if(index > 0) {
            this.parent.children.splice(index, 1);
            this.parent.children.unshift(this);
            this.parent._setChildrenIndices();

            if(this.nodeType === 'Layer') {
                var stage = this.getStage();
                if(stage) {
                    var children = stage.getChildren();
                    stage.content.removeChild(this.canvas.element);
                    stage.content.insertBefore(this.canvas.element, children[1].canvas.element);
                }
            }
        }
    },
    /**
     * set zIndex
     * @name setZIndex
     * @methodOf Kinetic.Node.prototype
     * @param {Integer} zIndex
     */
    setZIndex: function(zIndex) {
        var index = this.index;
        this.parent.children.splice(index, 1);
        this.parent.children.splice(zIndex, 0, this);
        this.parent._setChildrenIndices();
    },
    /**
     * get absolute opacity
     * @name getAbsoluteOpacity
     * @methodOf Kinetic.Node.prototype
     */
    getAbsoluteOpacity: function() {
        var absOpacity = 1;
        var node = this;
        // traverse upwards
        while(node.nodeType !== 'Stage') {
            absOpacity *= node.attrs.opacity;
            node = node.parent;
        }
        return absOpacity;
    },
    /**
     * determine if node is currently in drag and drop mode
     * @name isDragging
     * @methodOf Kinetic.Node.prototype
     */
    isDragging: function() {
        var go = Kinetic.Global;
        return go.drag.node && go.drag.node._id === this._id && go.drag.moving;
    },
    /**
     * move node to another container
     * @name moveTo
     * @methodOf Kinetic.Node.prototype
     * @param {Container} newContainer
     */
    moveTo: function(newContainer) {
        var parent = this.parent;
        // remove from parent's children
        parent.children.splice(this.index, 1);
        parent._setChildrenIndices();

        // add to new parent
        newContainer.children.push(this);
        this.index = newContainer.children.length - 1;
        this.parent = newContainer;
        newContainer._setChildrenIndices();
    },
    /**
     * get parent container
     * @name getParent
     * @methodOf Kinetic.Node.prototype
     */
    getParent: function() {
        return this.parent;
    },
    /**
     * get layer that contains the node
     * @name getLayer
     * @methodOf Kinetic.Node.prototype
     */
    getLayer: function() {
        if(this.nodeType === 'Layer') {
            return this;
        }
        else {
            return this.getParent().getLayer();
        }
    },
    /**
     * get stage that contains the node
     * @name getStage
     * @methodOf Kinetic.Node.prototype
     */
    getStage: function() {
        if(this.nodeType !== 'Stage' && this.getParent()) {
            return this.getParent().getStage();
        }
        else if(this.nodeType === 'Stage') {
            return this;
        }
        else {
            return undefined;
        }
    },
    /**
     * simulate event
     * @name simulate
     * @methodOf Kinetic.Node.prototype
     * @param {String} eventType
     */
    simulate: function(eventType) {
        this._handleEvent(eventType, {});
    },
    /**
     * transition node to another state.  Any property that can accept a real
     *  number can be transitioned, including x, y, rotation, opacity, strokeWidth,
     *  radius, scale.x, scale.y, offset.x, offset.y, etc.
     * @name transitionTo
     * @methodOf Kinetic.Node.prototype
     * @param {Object} config
     * @config {Number} duration duration that the transition runs in seconds
     * @config {String} [easing] easing function.  can be linear, ease-in, ease-out, ease-in-out,
     *  back-ease-in, back-ease-out, back-ease-in-out, elastic-ease-in, elastic-ease-out,
     *  elastic-ease-in-out, bounce-ease-out, bounce-ease-in, bounce-ease-in-out,
     *  strong-ease-in, strong-ease-out, or strong-ease-in-out
     *  linear is the default
     * @config {Function} [callback] callback function to be executed when
     *  transition completes
     */
    transitionTo: function(config) {
        /*
         * create new transition
         */
        var node = this.nodeType === 'Stage' ? this : this.getLayer();
        var that = this;
        var trans = new Kinetic.Transition(this, config);

        this.transAnim.func = function() {
            trans._onEnterFrame();
        };
        this.transAnim.node = node;

        // subscribe to onFinished for first tween
        trans.onFinished = function() {
            // remove animation
            that.transAnim.stop();
            that.transAnim.node.draw();

            // callback
            if(config.callback) {
                config.callback();
            }
        };
        // auto start
        trans.start();
        this.transAnim.start();
        return trans;
    },
    /**
     * get absolute transform of the node which takes into
     *  account its parent transforms
     * @name getAbsoluteTransform
     * @methodOf Kinetic.Node.prototype
     */
    getAbsoluteTransform: function() {
        // absolute transform
        var am = new Kinetic.Transform();

        var family = [];
        var parent = this.parent;

        family.unshift(this);
        while(parent) {
            family.unshift(parent);
            parent = parent.parent;
        }

        for(var n = 0; n < family.length; n++) {
            var node = family[n];
            var m = node.getTransform();
            am.multiply(m);
        }

        return am;
    },
    /**
     * get transform of the node
     * @name getTransform
     * @methodOf Kinetic.Node.prototype
     */
    getTransform: function() {
        var m = new Kinetic.Transform();

        if(this.attrs.x !== 0 || this.attrs.y !== 0) {
            m.translate(this.attrs.x, this.attrs.y);
        }
        if(this.attrs.rotation !== 0) {
            m.rotate(this.attrs.rotation);
        }
        if(this.attrs.scale.x !== 1 || this.attrs.scale.y !== 1) {
            m.scale(this.attrs.scale.x, this.attrs.scale.y);
        }
        if(this.attrs.offset && (this.attrs.offset.x !== 0 || this.attrs.offset.y !== 0)) {
            m.translate(-1 * this.attrs.offset.x, -1 * this.attrs.offset.y);
        }

        return m;
    },
    /**
     * clone node
     * @name clone
     * @methodOf Kinetic.Node.prototype
     * @param {Object} attrs override attrs
     */
    clone: function(obj) {
        // instantiate new node
        var classType = this.shapeType || this.nodeType;
        var node = new Kinetic[classType](this.attrs);

        /*
         * copy over user listeners
         */
        for(var key in this.eventListeners) {
            var allListeners = this.eventListeners[key];
            for(var n = 0; n < allListeners.length; n++) {
                var listener = allListeners[n];
                /*
                 * don't include kinetic namespaced listeners because
                 *  these are generated by the constructors
                 */
                if(listener.name.indexOf('kinetic') < 0) {
                    // if listeners array doesn't exist, then create it
                    if(!node.eventListeners[key]) {
                        node.eventListeners[key] = [];
                    }
                    node.eventListeners[key].push(listener);
                }
            }
        }

        // apply attr overrides
        node.setAttrs(obj);
        return node;
    },
    /**
     * Creates a composite data URL. If MIME type is not
     * specified, then "image/png" will result. For "image/jpeg", specify a quality
     * level as quality (range 0.0 - 1.0)
     * @name toDataURL
     * @methodOf Kinetic.Node.prototype
     * @param {Object} config
     * @param {String} [config.mimeType] mime type.  can be "image/png" or "image/jpeg".
     *  "image/png" is the default
     * @param {Number} [config.width] data url image width
     * @param {Number} [config.height] data url image height
     * @param {Number} [config.quality] jpeg quality.  If using an "image/jpeg" mimeType,
     *  you can specify the quality from 0 to 1, where 0 is very poor quality and 1
     *  is very high quality
     */
    toDataURL: function(config) {
        var mimeType = config && config.mimeType ? config.mimeType : null;
        var quality = config && config.quality ? config.quality : null;
        var canvas;
        if(config && config.width && config.height) {
            canvas = new Kinetic.Canvas(config.width, config.height);
        }
        else {
            canvas = this.getStage().bufferCanvas;
        }

        var context = canvas.getContext();
        canvas.clear();
        this._draw(canvas);
        return canvas.toDataURL(mimeType, quality);
    },
    /**
     * converts node into an image.  Since the toImage
     *  method is asynchronous, a callback is required
     * @name toImage
     * @methodOf Kinetic.Stage.prototype
     * @param {Object} config
     * @param {Function} callback since the toImage() method is asynchonrous, the
     *  resulting image object is passed into the callback function
     * @param {String} [config.mimeType] mime type.  can be "image/png" or "image/jpeg".
     *  "image/png" is the default
     * @param {Number} [config.width] data url image width
     * @param {Number} [config.height] data url image height
     * @param {Number} [config.quality] jpeg quality.  If using an "image/jpeg" mimeType,
     *  you can specify the quality from 0 to 1, where 0 is very poor quality and 1
     *  is very high quality
     */
    toImage: function(config) {
        Kinetic.Type._getImage(this.toDataURL(config), function(img) {
            config.callback(img);
        });
    },
    _clearTransform: function() {
        var trans = {
            x: this.attrs.x,
            y: this.attrs.y,
            rotation: this.attrs.rotation,
            scale: {
                x: this.attrs.scale.x,
                y: this.attrs.scale.y
            },
            offset: {
                x: this.attrs.offset.x,
                y: this.attrs.offset.y
            }
        };

        this.attrs.x = 0;
        this.attrs.y = 0;
        this.attrs.rotation = 0;
        this.attrs.scale = {
            x: 1,
            y: 1
        };
        this.attrs.offset = {
            x: 0,
            y: 0
        };

        return trans;
    },
    _setTransform: function(trans) {
        for(var key in trans) {
            this.attrs[key] = trans[key];
        }
    },
    _fireBeforeChangeEvent: function(attr, oldVal, newVal) {
        this._handleEvent('before' + attr.toUpperCase() + 'Change', {
            oldVal: oldVal,
            newVal: newVal
        });
    },
    _fireChangeEvent: function(attr, oldVal, newVal) {
        this._handleEvent(attr + 'Change', {
            oldVal: oldVal,
            newVal: newVal
        });
    },
    _setAttr: function(obj, attr, val) {
        if(val !== undefined) {
            if(obj === undefined) {
                obj = {};
            }
            obj[attr] = val;
        }
    },
    _listenDrag: function() {
        this._dragCleanup();
        var go = Kinetic.Global;
        var that = this;
        this.on('mousedown.kinetic touchstart.kinetic', function(evt) {
            that._initDrag();
        });
    },
    _initDrag: function() {
        var go = Kinetic.Global;
        var stage = this.getStage();
        var pos = stage.getUserPosition();

        if(pos) {
            var m = this.getTransform().getTranslation();
            var am = this.getAbsoluteTransform().getTranslation();
            var ap = this.getAbsolutePosition();
            go.drag.node = this;
            go.drag.offset.x = pos.x - ap.x;
            go.drag.offset.y = pos.y - ap.y;

            /*
             * if dragging and dropping the stage,
             * draw all of the layers
             */
            if(this.nodeType === 'Stage') {
                stage.dragAnim.node = this;
            }
            else {
                stage.dragAnim.node = this.getLayer();
            }
            stage.dragAnim.start();
        }
    },
    _onDraggableChange: function() {
        if(this.attrs.draggable) {
            this._listenDrag();
        }
        else {
            // remove event listeners
            this._dragCleanup();

            /*
             * force drag and drop to end
             * if this node is currently in
             * drag and drop mode
             */
            var stage = this.getStage();
            var go = Kinetic.Global;
            if(stage && go.drag.node && go.drag.node._id === this._id) {
                stage._endDrag();
            }
        }
    },
    /**
     * remove drag and drop event listener
     */
    _dragCleanup: function() {
        this.off('mousedown.kinetic');
        this.off('touchstart.kinetic');
    },
    /**
     * handle node event
     */
    _handleEvent: function(eventType, evt, compareShape) {
        if(this.nodeType === 'Shape') {
            evt.shape = this;
        }
        var stage = this.getStage();
        var el = this.eventListeners;
        var okayToRun = true;

        if(eventType === 'mouseover' && compareShape && this._id === compareShape._id) {
            okayToRun = false;
        }
        else if(eventType === 'mouseout' && compareShape && this._id === compareShape._id) {
            okayToRun = false;
        }

        if(okayToRun) {
            if(el[eventType]) {
                var events = el[eventType];
                for(var i = 0; i < events.length; i++) {
                    events[i].handler.apply(this, [evt]);
                }
            }

            // simulate event bubbling
            if(Kinetic.Global.BUBBLE_WHITELIST.indexOf(eventType) >= 0 && !evt.cancelBubble && this.parent) {
                if(compareShape && compareShape.parent) {
                    this._handleEvent.call(this.parent, eventType, evt, compareShape.parent);
                }
                else {
                    this._handleEvent.call(this.parent, eventType, evt);
                }
            }
        }
    },
    _draw: function(canvas) {
        if(this.isVisible() && (!canvas || canvas.name !== 'buffer' || this.getListening())) {
            if(this.__draw) {
                this.__draw(canvas);
            }

            var children = this.children;
            if(children) {
                for(var n = 0; n < children.length; n++) {
                    var child = children[n];
                    if(child.draw) {
                        child.draw(canvas);
                    }
                    else {
                        child._draw(canvas);
                    }
                }
            }
        }
    },
};

// add getter and setter methods
Kinetic.Node.addSetters = function(constructor, arr) {
    for(var n = 0; n < arr.length; n++) {
        var attr = arr[n];
        this._addSetter(constructor, attr);
    }
};
Kinetic.Node.addGetters = function(constructor, arr) {
    for(var n = 0; n < arr.length; n++) {
        var attr = arr[n];
        this._addGetter(constructor, attr);
    }
};
Kinetic.Node.addGettersSetters = function(constructor, arr) {
    this.addSetters(constructor, arr);
    this.addGetters(constructor, arr);
};
Kinetic.Node._addSetter = function(constructor, attr) {
    var that = this;
    var method = 'set' + attr.charAt(0).toUpperCase() + attr.slice(1);
    constructor.prototype[method] = function() {
        if(arguments.length == 1) {
            arg = arguments[0];
        }
        else {
            arg = Array.prototype.slice.call(arguments);
        }
        var obj = {};
        obj[attr] = arg;
        this.setAttrs(obj);
    };
};
Kinetic.Node._addGetter = function(constructor, attr) {
    var that = this;
    var method = 'get' + attr.charAt(0).toUpperCase() + attr.slice(1);
    constructor.prototype[method] = function(arg) {
        return this.attrs[attr];
    };
};
// add getters setters
Kinetic.Node.addGettersSetters(Kinetic.Node, ['x', 'y', 'scale', 'rotation', 'opacity', 'name', 'id', 'offset', 'draggable', 'dragConstraint', 'dragBounds', 'listening']);
Kinetic.Node.addSetters(Kinetic.Node, ['rotationDeg']);

/**
 * set node x position
 * @name setX
 * @methodOf Kinetic.Node.prototype
 * @param {Number} x
 */

/**
 * set node y position
 * @name setY
 * @methodOf Kinetic.Node.prototype
 * @param {Number} y
 */

/**
 * set node rotation in radians
 * @name setRotation
 * @methodOf Kinetic.Node.prototype
 * @param {Number} theta
 */

/**
 * set opacity.  Opacity values range from 0 to 1.
 *  A node with an opacity of 0 is fully transparent, and a node
 *  with an opacity of 1 is fully opaque
 * @name setOpacity
 * @methodOf Kinetic.Node.prototype
 * @param {Object} opacity
 */

/**
 * set draggable
 * @name setDraggable
 * @methodOf Kinetic.Node.prototype
 * @param {String} draggable
 */

/**
 * set drag constraint.
 * @name setDragConstraint
 * @methodOf Kinetic.Node.prototype
 * @param {String} constraint can be vertical, horizontal, or none
 */

/**
 * set drag bounds.
 * @name setDragBounds
 * @methodOf Kinetic.Node.prototype
 * @param {Object} bounds
 * @config {Number} [left] left bounds position
 * @config {Number} [top] top bounds position
 * @config {Number} [right] right bounds position
 * @config {Number} [bottom] bottom bounds position
 */

/**
 * listen or don't listen to events
 * @name setListening
 * @methodOf Kinetic.Node.prototype
 * @param {Boolean} listening
 */

/**
 * set node rotation in degrees
 * @name setRotationDeg
 * @methodOf Kinetic.Node.prototype
 * @param {Number} deg
 */

/**
 * set offset.  A node's offset defines the positition and rotation point
 * @name setOffset
 * @methodOf Kinetic.Node.prototype
 * @param {Number} x
 * @param {Number} y
 */

/**
 * set node scale.
 * @name setScale
 * @param {Number} x
 * @param {Number} y
 * @methodOf Kinetic.Node.prototype
 */

/**
 * get scale
 * @name getScale
 * @methodOf Kinetic.Node.prototype
 */

/**
 * get node x position
 * @name getX
 * @methodOf Kinetic.Node.prototype
 */

/**
 * get node y position
 * @name getY
 * @methodOf Kinetic.Node.prototype
 */

/**
 * get rotation in radians
 * @name getRotation
 * @methodOf Kinetic.Node.prototype
 */

/**
 * get opacity.
 * @name getOpacity
 * @methodOf Kinetic.Node.prototype
 */

/**
 * get name
 * @name getName
 * @methodOf Kinetic.Node.prototype
 */

/**
 * get id
 * @name getId
 * @methodOf Kinetic.Node.prototype
 */

/**
 * get offset
 * @name getOffset
 * @methodOf Kinetic.Node.prototype
 */

/**
 * get draggable
 * @name getDraggable
 * @methodOf Kinetic.Node.prototype
 */

/**
 * get drag constraint
 * @name getDragConstraint
 * @methodOf Kinetic.Node.prototype
 */

/**
 * get drag bounds
 * @name getDragBounds
 * @methodOf Kinetic.Node.prototype
 */

/**
 * determine if listening to events or not
 * @name getListening
 * @methodOf Kinetic.Node.prototype
 */
///////////////////////////////////////////////////////////////////////
//  Container
///////////////////////////////////////////////////////////////////////
/**
 * Container constructor.&nbsp; Containers are used to contain nodes or other containers
 * @constructor
 * @augments Kinetic.Node
 * @param {Object} config
 * @param {Number} [config.x]
 * @param {Number} [config.y]
 * @param {Boolean} [config.visible]
 * @param {Boolean} [config.listening] whether or not the node is listening for events
 * @param {String} [config.id] unique id
 * @param {String} [config.name] non-unique name
 * @param {Number} [config.alpha] determines node opacity.  Can be any number between 0 and 1
 * @param {Object} [config.scale]
 * @param {Number} [config.scale.x]
 * @param {Number} [config.scale.y]
 * @param {Number} [config.rotation] rotation in radians
 * @param {Number} [config.rotationDeg] rotation in degrees
 * @param {Object} [config.offset] offsets default position point and rotation point
 * @param {Number} [config.offset.x]
 * @param {Number} [config.offset.y]
 * @param {Boolean} [config.draggable]
 * @param {String} [config.dragConstraint] can be vertical, horizontal, or none.  The default
 *  is none
 * @param {Object} [config.dragBounds]
 * @param {Number} [config.dragBounds.top]
 * @param {Number} [config.dragBounds.right]
 * @param {Number} [config.dragBounds.bottom]
 * @param {Number} [config.dragBounds.left]
 */
Kinetic.Container = function(config) {
    this._containerInit(config);
};

Kinetic.Container.prototype = {
    _containerInit: function(config) {
        this.children = [];
        Kinetic.Node.call(this, config);
    },
    /**
     * get children
     * @name getChildren
     * @methodOf Kinetic.Container.prototype
     */
    getChildren: function() {
        return this.children;
    },
    /**
     * remove all children
     * @name removeChildren
     * @methodOf Kinetic.Container.prototype
     */
    removeChildren: function() {
        while(this.children.length > 0) {
            this.remove(this.children[0]);
        }
    },
    /**
     * add node to container
     * @name add
     * @methodOf Kinetic.Container.prototype
     * @param {Node} child
     */
    add: function(child) {
        child._id = Kinetic.Global.idCounter++;
        child.index = this.children.length;
        child.parent = this;

        this.children.push(child);
        var stage = child.getStage();

        if(!stage) {
            Kinetic.Global._addTempNode(child);
        }
        else {
            stage._addId(child);
            stage._addName(child);

            /*
             * pull in other nodes that are now linked
             * to a stage
             */
            var go = Kinetic.Global;
            go._pullNodes(stage);
        }

        // do extra stuff if needed
        if(this._add !== undefined) {
            this._add(child);
        }

        // chainable
        return this;
    },
    /**
     * remove child from container
     * @name remove
     * @methodOf Kinetic.Container.prototype
     * @param {Node} child
     */
    remove: function(child) {
        if(child && child.index !== undefined && this.children[child.index]._id == child._id) {
            var stage = this.getStage();
            /*
             * remove event listeners and references to the node
             * from the ids and names hashes
             */
            if(stage) {
                stage._removeId(child.getId());
                stage._removeName(child.getName(), child._id);
            }

            Kinetic.Global._removeTempNode(child);
            this.children.splice(child.index, 1);
            this._setChildrenIndices();

            // remove children
            while(child.children && child.children.length > 0) {
                child.remove(child.children[0]);
            }

            // do extra stuff if needed
            if(child._remove !== undefined) {
                child._remove();
            }
        }

        // chainable
        return this;
    },
    /**
     * return an array of nodes that match the selector.  Use '#' for id selections
     * and '.' for name selections
     * ex:
     * var node = stage.get('#foo'); // selects node with id foo
     * var nodes = layer.get('.bar'); // selects nodes with name bar inside layer
     * @name get
     * @methodOf Kinetic.Container.prototype
     * @param {String} selector
     */
    get: function(selector) {
        var stage = this.getStage();
        var arr;
        var key = selector.slice(1);
        if(selector.charAt(0) === '#') {
            arr = stage.ids[key] !== undefined ? [stage.ids[key]] : [];
        }
        else if(selector.charAt(0) === '.') {
            arr = stage.names[key] !== undefined ? stage.names[key] : [];
        }
        else if(selector === 'Shape' || selector === 'Group' || selector === 'Layer') {
            return this._getNodes(selector);
        }
        else {
            return false;
        }

        var retArr = [];
        for(var n = 0; n < arr.length; n++) {
            var node = arr[n];
            if(this.isAncestorOf(node)) {
                retArr.push(node);
            }
        }

        return retArr;
    },
    /**
     * determine if node is an ancestor
     * of descendant
     * @name isAncestorOf
     * @methodOf Kinetic.Container.prototype
     * @param {Kinetic.Node} node
     */
    isAncestorOf: function(node) {
        if(this.nodeType === 'Stage') {
            return true;
        }

        var parent = node.getParent();
        while(parent) {
            if(parent._id === this._id) {
                return true;
            }
            parent = parent.getParent();
        }

        return false;
    },
    /**
     * clone node
     * @name clone
     * @methodOf Kinetic.Node.prototype
     * @param {Object} attrs override attrs
     */
    clone: function(obj) {
        // call super method
        var node = Kinetic.Node.prototype.clone.call(this, obj)
        
        // perform deep clone on containers
        for(var key in this.children) {
            node.add(this.children[key].clone());
        }
        return node;
    },
    /**
     * get shapes that intersect a point
     * @name getIntersections
     * @methodOf Kinetic.Container.prototype
     * @param {Object} point
     */
    getIntersections: function() {
        var pos = Kinetic.Type._getXY(Array.prototype.slice.call(arguments));
        var arr = [];
        var shapes = this.get('Shape');

        for(var n = 0; n < shapes.length; n++) {
            var shape = shapes[n];
            if(shape.isVisible() && shape.intersects(pos)) {
                arr.push(shape);
            }
        }

        return arr;
    },
    /**
     * get all shapes inside container
     */
    _getNodes: function(sel) {
        var arr = [];
        function traverse(cont) {
            var children = cont.getChildren();
            for(var n = 0; n < children.length; n++) {
                var child = children[n];
                if(child.nodeType === sel) {
                    arr.push(child);
                }
                else if(child.nodeType !== 'Shape') {
                    traverse(child);
                }
            }
        }
        traverse(this);

        return arr;
    },
    /**
     * set children indices
     */
    _setChildrenIndices: function() {
        for(var n = 0; n < this.children.length; n++) {
            this.children[n].index = n;
        }
    }
};
Kinetic.Global.extend(Kinetic.Container, Kinetic.Node);

///////////////////////////////////////////////////////////////////////
//  Stage
///////////////////////////////////////////////////////////////////////
/**
 * Stage constructor.  A stage is used to contain multiple layers
 * @constructor
 * @augments Kinetic.Container
 * @param {Object} config
 * @param {String|DomElement} config.container Container id or DOM element
 * @param {Number} config.width
 * @param {Number} config.height
 * @param {Number} [config.x]
 * @param {Number} [config.y]
 * @param {Boolean} [config.visible]
 * @param {Boolean} [config.listening] whether or not the node is listening for events
 * @param {String} [config.id] unique id
 * @param {String} [config.name] non-unique name
 * @param {Number} [config.opacity] determines node opacity.  Can be any number between 0 and 1
 * @param {Object} [config.scale]
 * @param {Number} [config.scale.x]
 * @param {Number} [config.scale.y]
 * @param {Number} [config.rotation] rotation in radians
 * @param {Number} [config.rotationDeg] rotation in degrees
 * @param {Object} [config.offset] offsets default position point and rotation point
 * @param {Number} [config.offset.x]
 * @param {Number} [config.offset.y]
 * @param {Boolean} [config.draggable]
 * @param {String} [config.dragConstraint] can be vertical, horizontal, or none.  The default
 *  is none
 * @param {Object} [config.dragBounds]
 * @param {Number} [config.dragBounds.top]
 * @param {Number} [config.dragBounds.right]
 * @param {Number} [config.dragBounds.bottom]
 * @param {Number} [config.dragBounds.left]
 */
Kinetic.Stage = function(config) {
    this._initStage(config);
};

Kinetic.Stage.prototype = {
    _initStage: function(config) {
        this.setDefaultAttrs({
            width: 400,
            height: 200
        });

        /*
         * if container is a string, assume it's an id for
         * a DOM element
         */
        if( typeof config.container === 'string') {
            config.container = document.getElementById(config.container);
        }

        // call super constructor
        Kinetic.Container.call(this, config);

        this._setStageDefaultProperties();
        this._id = Kinetic.Global.idCounter++;
        this._buildDOM();
        this._bindContentEvents();

        //change events
        this.on('widthChange.kinetic', function() {
            this._resizeDOM();
        });

        this.on('heightChange.kinetic', function() {
            this._resizeDOM();
        });
        var go = Kinetic.Global;
        go.stages.push(this);
        this._addId(this);
        this._addName(this);

    },
    /**
     * draw children
     * @name draw
     * @methodOf Kinetic.Stage.prototype
     */
    draw: function() {
        this._draw();
    },
    /**
     * set stage size
     * @name setSize
     * @methodOf Kinetic.Stage.prototype
     * @param {Number} width
     * @param {Number} height
     */
    setSize: function() {
        // set stage dimensions
        var size = Kinetic.Type._getSize(Array.prototype.slice.call(arguments));
        this.setAttrs(size);
    },
    /**
     * get stage size
     * @name getSize
     * @methodOf Kinetic.Stage.prototype
     */
    getSize: function() {
        return {
            width: this.attrs.width,
            height: this.attrs.height
        };
    },
    /**
     * clear all layers
     * @name clear
     * @methodOf Kinetic.Stage.prototype
     */
    clear: function() {
        var layers = this.children;
        for(var n = 0; n < layers.length; n++) {
            layers[n].clear();
        }
    },
    /**
     * serialize stage and children as a JSON object and return
     *  the result as a json string
     * @name toJSON
     * @methodOf Kinetic.Stage.prototype
     */
    toJSON: function() {
        var type = Kinetic.Type;

        function addNode(node) {
            var obj = {};

            obj.attrs = {};

            // serialize only attributes that are not function, image, DOM, or objects with methods
            for(var key in node.attrs) {
                var val = node.attrs[key];
                if(!type._isFunction(val) && !type._isElement(val) && !type._hasMethods(val)) {
                    obj.attrs[key] = val;
                }
            }

            obj.nodeType = node.nodeType;
            obj.shapeType = node.shapeType;

            if(node.nodeType !== 'Shape') {
                obj.children = [];

                var children = node.getChildren();
                for(var n = 0; n < children.length; n++) {
                    var child = children[n];
                    obj.children.push(addNode(child));
                }
            }

            return obj;
        }
        return JSON.stringify(addNode(this));
    },
    /**
     * reset stage to default state
     * @name reset
     * @methodOf Kinetic.Stage.prototype
     */
    reset: function() {
        // remove children
        this.removeChildren();

        // defaults
        this._setStageDefaultProperties();
        this.setAttrs(this.defaultNodeAttrs);
    },
    /**
     * load stage with JSON string.  De-serializtion does not generate custom
     *  shape drawing functions, images, or event handlers (this would make the
     * 	serialized object huge).  If your app uses custom shapes, images, and
     *  event handlers (it probably does), then you need to select the appropriate
     *  shapes after loading the stage and set these properties via on(), setDrawFunc(),
     *  and setImage()
     * @name load
     * @methodOf Kinetic.Stage.prototype
     * @param {String} JSON string
     */
    load: function(json) {
        this.reset();

        function loadNode(node, obj) {
            var children = obj.children;
            if(children !== undefined) {
                for(var n = 0; n < children.length; n++) {
                    var child = children[n];
                    var type;

                    // determine type
                    if(child.nodeType === 'Shape') {
                        // add custom shape
                        if(child.shapeType === undefined) {
                            type = 'Shape';
                        }
                        // add standard shape
                        else {
                            type = child.shapeType;
                        }
                    }
                    else {
                        type = child.nodeType;
                    }

                    var no = new Kinetic[type](child.attrs);
                    node.add(no);
                    loadNode(no, child);
                }
            }
        }
        var obj = JSON.parse(json);

        // copy over stage properties
        this.attrs = obj.attrs;

        loadNode(this, obj);
        this.draw();
    },
    /**
     * get mouse position for desktop apps
     * @name getMousePosition
     * @methodOf Kinetic.Stage.prototype
     * @param {Event} evt
     */
    getMousePosition: function(evt) {
        return this.mousePos;
    },
    /**
     * get touch position for mobile apps
     * @name getTouchPosition
     * @methodOf Kinetic.Stage.prototype
     * @param {Event} evt
     */
    getTouchPosition: function(evt) {
        return this.touchPos;
    },
    /**
     * get user position (mouse position or touch position)
     * @name getUserPosition
     * @methodOf Kinetic.Stage.prototype
     * @param {Event} evt
     */
    getUserPosition: function(evt) {
        return this.getTouchPosition() || this.getMousePosition();
    },
    /**
     * get container DOM element
     * @name getContainer
     * @methodOf Kinetic.Stage.prototype
     */
    getContainer: function() {
        return this.attrs.container;
    },
    /**
     * get stage
     * @name getStage
     * @methodOf Kinetic.Stage.prototype
     */
    getStage: function() {
        return this;
    },
    /**
     * get stage DOM node, which is a div element
     *  with the class name "kineticjs-content"
     * @name getDOM
     * @methodOf Kinetic.Stage.prototype
     */
    getDOM: function() {
        return this.content;
    },
    /**
     * Creates a composite data URL and requires a callback because the stage
     *  toDataURL method is asynchronous. If MIME type is not
     *  specified, then "image/png" will result. For "image/jpeg", specify a quality
     *  level as quality (range 0.0 - 1.0).  Note that this method works
     *  differently from toDataURL() for other nodes because it generates an absolute dataURL
     *  based on what's draw onto the canvases for each layer, rather than drawing
     *  the current state of each node
     * @name toDataURL
     * @methodOf Kinetic.Stage.prototype
     * @param {Object} config
     * @param {Function} config.callback since the stage toDataURL() method is asynchronous,
     *  the data url string will be passed into the callback
     * @param {String} [config.mimeType] mime type.  can be "image/png" or "image/jpeg".
     *  "image/png" is the default
     * @param {Number} [config.width] data url image width
     * @param {Number} [config.height] data url image height
     * @param {Number} [config.quality] jpeg quality.  If using an "image/jpeg" mimeType,
     *  you can specify the quality from 0 to 1, where 0 is very poor quality and 1
     *  is very high quality
     */
    toDataURL: function(config) {
        var mimeType = config && config.mimeType ? config.mimeType : null;
        var quality = config && config.quality ? config.quality : null;
        /*
         * need to create a canvas element rather than using the buffer canvas
         * because this method is asynchonous which means that other parts of the
         * code could modify the buffer canvas before it's finished
         */
        var width = config && config.width ? config.width : this.attrs.width;
        var height = config && config.height ? config.height : this.attrs.height;
        var canvas = new Kinetic.Canvas(width, height);
        var context = canvas.getContext();
        var layers = this.children;

        function drawLayer(n) {
            var layer = layers[n];
            var layerUrl = layer.getCanvas().toDataURL();
            var imageObj = new Image();
            imageObj.onload = function() {
                context.drawImage(imageObj, 0, 0);

                if(n < layers.length - 1) {
                    drawLayer(n + 1);
                }
                else {
                    config.callback(canvas.toDataURL(mimeType, quality));
                }
            };
            imageObj.src = layerUrl;
        }
        drawLayer(0);
    },
    /**
     * converts stage into an image.  Since the stage toImage() method
     *  is asynchronous, a callback function is required
     * @name toImage
     * @methodOf Kinetic.Stage.prototype
     * @param {Object} config
     * @param {Function} callback since the toImage() method is asynchonrous, the
     *  resulting image object is passed into the callback function
     * @param {String} [config.mimeType] mime type.  can be "image/png" or "image/jpeg".
     *  "image/png" is the default
     * @param {Number} [config.width] data url image width
     * @param {Number} [config.height] data url image height
     * @param {Number} [config.quality] jpeg quality.  If using an "image/jpeg" mimeType,
     *  you can specify the quality from 0 to 1, where 0 is very poor quality and 1
     *  is very high quality
     */
    toImage: function(config) {
        this.toDataURL({
            callback: function(dataUrl) {
                Kinetic.Type._getImage(dataUrl, function(img) {
                    config.callback(img);
                });
            }
        });
    },
    /**
     * get intersection object that contains shape and pixel data
     * @name getIntersection
     * @methodOf Kinetic.Stage.prototype
     * @param {Object} pos point object
     */
    getIntersection: function(pos) {
        var shape;
        var layers = this.getChildren();

        /*
         * traverse through layers from top to bottom and look
         * for hit detection
         */
        for(var n = layers.length - 1; n >= 0; n--) {
            var layer = layers[n];
            var p = layer.bufferCanvas.context.getImageData(Math.round(pos.x), Math.round(pos.y), 1, 1).data;
            // this indicates that a buffer pixel may have been found
            if(p[3] === 255) {
                var colorKey = Kinetic.Type._rgbToHex(p[0], p[1], p[2]);
                shape = Kinetic.Global.shapes[colorKey];
                return {
                    shape: shape,
                    pixel: p
                };
            }
            // if no shape mapped to that pixel, return pixel array
            else if(p[0] > 0 || p[1] > 0 || p[2] > 0 || p[3] > 0) {
                return {
                    pixel: p
                };
            }
        }

        return null;
    },
    _resizeDOM: function() {
        var width = this.attrs.width;
        var height = this.attrs.height;

        // set content dimensions
        this.content.style.width = width + 'px';
        this.content.style.height = height + 'px';

        this.bufferCanvas.setSize(width, height);
        // set user defined layer dimensions
        var layers = this.children;
        for(var n = 0; n < layers.length; n++) {
            var layer = layers[n];
            layer.getCanvas().setSize(width, height);
            layer.bufferCanvas.setSize(width, height);
            layer.draw();
        }
    },
    /**
     * add layer to stage
     * @param {Layer} layer
     */
    _add: function(layer) {
        layer.canvas.setSize(this.attrs.width, this.attrs.height);
        layer.bufferCanvas.setSize(this.attrs.width, this.attrs.height);

        // draw layer and append canvas to container
        layer.draw();
        this.content.appendChild(layer.canvas.element);
    },
    _setUserPosition: function(evt) {
        if(!evt) {
            evt = window.event;
        }
        this._setMousePosition(evt);
        this._setTouchPosition(evt);
    },
    /**
     * begin listening for events by adding event handlers
     * to the container
     */
    _bindContentEvents: function() {
        var go = Kinetic.Global;
        var that = this;
        var events = ['mousedown', 'mousemove', 'mouseup', 'mouseout', 'touchstart', 'touchmove', 'touchend'];

        for(var n = 0; n < events.length; n++) {
            var pubEvent = events[n];
            // induce scope
            ( function() {
                var event = pubEvent;
                that.content.addEventListener(event, function(evt) {
                    that['_' + event](evt);
                }, false);
            }());
        }
    },
    _mouseout: function(evt) {
        this._setUserPosition(evt);
        var go = Kinetic.Global;
        // if there's a current target shape, run mouseout handlers
        var targetShape = this.targetShape;
        if(targetShape && !go.drag.moving) {
            targetShape._handleEvent('mouseout', evt);
            this.targetShape = null;
        }
        this.mousePos = undefined;

        // end drag and drop
        this._endDrag(evt);
    },
    _mousemove: function(evt) {
        this._setUserPosition(evt);
        var go = Kinetic.Global;
        var obj = this.getIntersection(this.getUserPosition());

        if(obj) {
            var shape = obj.shape;
            if(shape) {
                if(!go.drag.moving && obj.pixel[3] === 255 && (!this.targetShape || this.targetShape._id !== shape._id)) {
                    if(this.targetShape) {
                        this.targetShape._handleEvent('mouseout', evt, shape);
                    }
                    shape._handleEvent('mouseover', evt, this.targetShape);
                    this.targetShape = shape;
                }
                else {
                    shape._handleEvent('mousemove', evt);
                }
            }
        }
        /*
         * if no shape was detected, clear target shape and try
         * to run mouseout from previous target shape
         */
        else if(this.targetShape && !go.drag.moving) {
            this.targetShape._handleEvent('mouseout', evt);
            this.targetShape = null;
        }

        // start drag and drop
        this._startDrag(evt);
    },
    _mousedown: function(evt) {
        this._setUserPosition(evt);
        var obj = this.getIntersection(this.getUserPosition());
        if(obj && obj.shape) {
            var shape = obj.shape;
            this.clickStart = true;
            shape._handleEvent('mousedown', evt);
        }

        //init stage drag and drop
        if(this.attrs.draggable) {
            this._initDrag();
        }
    },
    _mouseup: function(evt) {
        this._setUserPosition(evt);
        var go = Kinetic.Global;
        var obj = this.getIntersection(this.getUserPosition());
        var that = this;
        if(obj && obj.shape) {
            var shape = obj.shape;
            shape._handleEvent('mouseup', evt);

            // detect if click or double click occurred
            if(this.clickStart) {
                /*
                 * if dragging and dropping, don't fire click or dbl click
                 * event
                 */
                if((!go.drag.moving) || !go.drag.node) {
                    shape._handleEvent('click', evt);

                    if(this.inDoubleClickWindow) {
                        shape._handleEvent('dblclick', evt);
                    }
                    this.inDoubleClickWindow = true;
                    setTimeout(function() {
                        that.inDoubleClickWindow = false;
                    }, this.dblClickWindow);
                }
            }
        }
        this.clickStart = false;

        // end drag and drop
        this._endDrag(evt);
    },
    _touchstart: function(evt) {
        this._setUserPosition(evt);
        evt.preventDefault();
        var obj = this.getIntersection(this.getUserPosition());

        if(obj && obj.shape) {
            var shape = obj.shape;
            this.tapStart = true;
            shape._handleEvent('touchstart', evt);
        }

        /*
         * init stage drag and drop
         */
        if(this.attrs.draggable) {
            this._initDrag();
        }
    },
    _touchend: function(evt) {
        this._setUserPosition(evt);
        var go = Kinetic.Global;
        var obj = this.getIntersection(this.getUserPosition());
        var that = this;
        if(obj && obj.shape) {
            var shape = obj.shape;
            shape._handleEvent('touchend', evt);

            // detect if tap or double tap occurred
            if(this.tapStart) {
                /*
                 * if dragging and dropping, don't fire tap or dbltap
                 * event
                 */
                if((!go.drag.moving) || !go.drag.node) {
                    shape._handleEvent('tap', evt);

                    if(this.inDoubleClickWindow) {
                        shape._handleEvent('dbltap', evt);
                    }
                    this.inDoubleClickWindow = true;
                    setTimeout(function() {
                        that.inDoubleClickWindow = false;
                    }, this.dblClickWindow);
                }
            }
        }

        this.tapStart = false;

        // end drag and drop
        this._endDrag(evt);
    },
    _touchmove: function(evt) {
        this._setUserPosition(evt);
        evt.preventDefault();
        var obj = this.getIntersection(this.getUserPosition());
        if(obj && obj.shape) {
            var shape = obj.shape;
            shape._handleEvent('touchmove', evt);
        }

        // start drag and drop
        this._startDrag(evt);
    },
    /**
     * set mouse positon for desktop apps
     * @param {Event} evt
     */
    _setMousePosition: function(evt) {
        var mouseX = evt.clientX - this._getContentPosition().left;
        var mouseY = evt.clientY - this._getContentPosition().top;
        this.mousePos = {
            x: mouseX,
            y: mouseY
        };
    },
    /**
     * set touch position for mobile apps
     * @param {Event} evt
     */
    _setTouchPosition: function(evt) {
        if(evt.touches !== undefined && evt.touches.length === 1) {
            // one finger
            var touch = evt.touches[0];
            // Get the information for finger #1
            var touchX = touch.clientX - this._getContentPosition().left;
            var touchY = touch.clientY - this._getContentPosition().top;

            this.touchPos = {
                x: touchX,
                y: touchY
            };
        }
    },
    /**
     * get container position
     */
    _getContentPosition: function() {
        var rect = this.content.getBoundingClientRect();
        return {
            top: rect.top,
            left: rect.left
        };
    },
    /**
     * end drag and drop
     */
    _endDrag: function(evt) {
        var go = Kinetic.Global;
        var node = go.drag.node;
        if(node) {
            if(node.nodeType === 'Stage') {
                node.draw();
            }
            else {
                node.getLayer().draw();
            }

            // handle dragend
            if(go.drag.moving) {
                go.drag.moving = false;
                node._handleEvent('dragend', evt);
            }
        }
        go.drag.node = null;
        this.dragAnim.stop();
    },
    /**
     * start drag and drop
     */
    _startDrag: function(evt) {
        var that = this;
        var go = Kinetic.Global;
        var node = go.drag.node;

        if(node) {
            var pos = that.getUserPosition();
            var dc = node.attrs.dragConstraint;
            var db = node.attrs.dragBounds;
            var lastNodePos = {
                x: node.attrs.x,
                y: node.attrs.y
            };

            // default
            var newNodePos = {
                x: pos.x - go.drag.offset.x,
                y: pos.y - go.drag.offset.y
            };

            // bounds overrides
            if(db.left !== undefined && newNodePos.x < db.left) {
                newNodePos.x = db.left;
            }
            if(db.right !== undefined && newNodePos.x > db.right) {
                newNodePos.x = db.right;
            }
            if(db.top !== undefined && newNodePos.y < db.top) {
                newNodePos.y = db.top;
            }
            if(db.bottom !== undefined && newNodePos.y > db.bottom) {
                newNodePos.y = db.bottom;
            }

            node.setAbsolutePosition(newNodePos);

            // constraint overrides
            if(dc === 'horizontal') {
                node.attrs.y = lastNodePos.y;
            }
            else if(dc === 'vertical') {
                node.attrs.x = lastNodePos.x;
            }

            if(!go.drag.moving) {
                go.drag.moving = true;
                // execute dragstart events if defined
                go.drag.node._handleEvent('dragstart', evt);
            }

            // execute user defined ondragmove if defined
            go.drag.node._handleEvent('dragmove', evt);
        }
    },
    /**
     * build dom
     */
    _buildDOM: function() {
        // content
        this.content = document.createElement('div');
        this.content.style.position = 'relative';
        this.content.style.display = 'inline-block';
        this.content.className = 'kineticjs-content';
        this.attrs.container.appendChild(this.content);

        this.bufferCanvas = new Kinetic.Canvas({
            width: this.attrs.width,
            height: this.attrs.height
        });

        this._resizeDOM();
    },
    _addId: function(node) {
        if(node.attrs.id !== undefined) {
            this.ids[node.attrs.id] = node;
        }
    },
    _removeId: function(id) {
        if(id !== undefined) {
            delete this.ids[id];
        }
    },
    _addName: function(node) {
        var name = node.attrs.name;
        if(name !== undefined) {
            if(this.names[name] === undefined) {
                this.names[name] = [];
            }
            this.names[name].push(node);
        }
    },
    _removeName: function(name, _id) {
        if(name !== undefined) {
            var nodes = this.names[name];
            if(nodes !== undefined) {
                for(var n = 0; n < nodes.length; n++) {
                    var no = nodes[n];
                    if(no._id === _id) {
                        nodes.splice(n, 1);
                    }
                }
                if(nodes.length === 0) {
                    delete this.names[name];
                }
            }
        }
    },
    /**
     * bind event listener to container DOM element
     * @param {String} typesStr
     * @param {function} handler
     */
    _onContent: function(typesStr, handler) {
        var types = typesStr.split(' ');
        for(var n = 0; n < types.length; n++) {
            var baseEvent = types[n];
            this.content.addEventListener(baseEvent, handler, false);
        }
    },
    /**
     * set defaults
     */
    _setStageDefaultProperties: function() {
        this.nodeType = 'Stage';
        this.dblClickWindow = 400;
        this.targetShape = null;
        this.mousePos = undefined;
        this.clickStart = false;
        this.touchPos = undefined;
        this.tapStart = false;

        /*
         * ids and names hash needs to be stored at the stage level to prevent
         * id and name collisions between multiple stages in the document
         */
        this.ids = {};
        this.names = {};
        this.dragAnim = new Kinetic.Animation();
    }
};
Kinetic.Global.extend(Kinetic.Stage, Kinetic.Container);

// add getters and setters
Kinetic.Node.addGettersSetters(Kinetic.Stage, ['width', 'height']);

/**
 * get width
 * @name getWidth
 * @methodOf Kinetic.Stage.prototype
 */

/**
 * get height
 * @name getHeight
 * @methodOf Kinetic.Stage.prototype
 */

/**
 * set width
 * @name setWidth
 * @methodOf Kinetic.Stage.prototype
 * @param {Number} width
 */

/**
 * set height
 * @name setHeight
 * @methodOf Kinetic.Stage.prototype
 * @param {Number} height
 */
///////////////////////////////////////////////////////////////////////
//  Layer
///////////////////////////////////////////////////////////////////////
/**
 * Layer constructor.  Layers are tied to their own canvas element and are used
 * to contain groups or shapes
 * @constructor
 * @augments Kinetic.Container
 * @param {Object} config
 * @param {Boolean} [config.clearBeforeDraw] set this property to true if you'd like to disable
 *  canvas clearing before each new layer draw
 * @param {Number} [config.x]
 * @param {Number} [config.y]
 * @param {Boolean} [config.visible]
 * @param {Boolean} [config.listening] whether or not the node is listening for events
 * @param {String} [config.id] unique id
 * @param {String} [config.name] non-unique name
 * @param {Number} [config.opacity] determines node opacity.  Can be any number between 0 and 1
 * @param {Object} [config.scale]
 * @param {Number} [config.scale.x]
 * @param {Number} [config.scale.y]
 * @param {Number} [config.rotation] rotation in radians
 * @param {Number} [config.rotationDeg] rotation in degrees
 * @param {Object} [config.offset] offsets default position point and rotation point
 * @param {Number} [config.offset.x]
 * @param {Number} [config.offset.y]
 * @param {Boolean} [config.draggable]
 * @param {String} [config.dragConstraint] can be vertical, horizontal, or none.  The default
 *  is none
 * @param {Object} [config.dragBounds]
 * @param {Number} [config.dragBounds.top]
 * @param {Number} [config.dragBounds.right]
 * @param {Number} [config.dragBounds.bottom]
 * @param {Number} [config.dragBounds.left]
 */
Kinetic.Layer = function(config) {
    this._initLayer(config);
};

Kinetic.Layer.prototype = {
    _initLayer: function(config) {
        this.setDefaultAttrs({
            clearBeforeDraw: true
        });

        this.nodeType = 'Layer';
        this.beforeDrawFunc = undefined;
        this.afterDrawFunc = undefined;
        this.canvas = new Kinetic.Canvas();
        this.canvas.getElement().style.position = 'absolute';
        this.bufferCanvas = new Kinetic.Canvas();
        this.bufferCanvas.name = 'buffer';

        // call super constructor
        Kinetic.Container.call(this, config);
    },
    /**
     * draw children nodes.  this includes any groups
     *  or shapes
     * @name draw
     * @methodOf Kinetic.Layer.prototype
     */
    draw: function(canvas) {
        // before draw  handler
        if(this.beforeDrawFunc !== undefined) {
            this.beforeDrawFunc.call(this);
        }

        if(canvas) {
            this._draw(canvas);
        }
        else {
            this._draw(this.getCanvas());
            this._draw(this.bufferCanvas);
        }

        // after draw  handler
        if(this.afterDrawFunc !== undefined) {
            this.afterDrawFunc.call(this);
        }
    },
    /**
     * draw children nodes on buffer.  this includes any groups
     *  or shapes
     * @name drawBuffer
     * @methodOf Kinetic.Layer.prototype
     */
    drawBuffer: function() {
        this.draw(this.bufferCanvas);
    },
    /**
     * draw children nodes on scene.  this includes any groups
     *  or shapes
     * @name drawScene
     * @methodOf Kinetic.Layer.prototype
     */
    drawScene: function() {
        this.draw(this.getCanvas());
    },
    /**
     * set before draw handler
     * @name beforeDraw
     * @methodOf Kinetic.Layer.prototype
     * @param {Function} handler
     */
    beforeDraw: function(func) {
        this.beforeDrawFunc = func;
    },
    /**
     * set after draw handler
     * @name afterDraw
     * @methodOf Kinetic.Layer.prototype
     * @param {Function} handler
     */
    afterDraw: function(func) {
        this.afterDrawFunc = func;
    },
    /**
     * get layer canvas
     * @name getCanvas
     * @methodOf Kinetic.Layer.prototype
     */
    getCanvas: function() {
        return this.canvas;
    },
    /**
     * get layer canvas context
     * @name getContext
     * @methodOf Kinetic.Layer.prototype
     */
    getContext: function() {
        return this.canvas.context;
    },
    /**
     * clear canvas tied to the layer
     * @name clear
     * @methodOf Kinetic.Layer.prototype
     */
    clear: function() {
        this.getCanvas().clear();
    },
    /**
     * Creates a composite data URL. If MIME type is not
     *  specified, then "image/png" will result. For "image/jpeg", specify a quality
     *  level as quality (range 0.0 - 1.0).  Note that this method works
     *  differently from toDataURL() for other nodes because it generates an absolute dataURL
     *  based on what's draw on the layer, rather than drawing
     *  the current state of each child node
     * @name toDataURL
     * @methodOf Kinetic.Layer.prototype
     * @param {Object} config
     * @param {String} [config.mimeType] mime type.  can be "image/png" or "image/jpeg".
     *  "image/png" is the default
     * @param {Number} [config.width] data url image width
     * @param {Number} [config.height] data url image height
     * @param {Number} [config.quality] jpeg quality.  If using an "image/jpeg" mimeType,
     *  you can specify the quality from 0 to 1, where 0 is very poor quality and 1
     *  is very high quality
     */
    toDataURL: function(config) {
        var canvas;
        var mimeType = config && config.mimeType ? config.mimeType : null;
        var quality = config && config.quality ? config.quality : null;

        if(config && config.width && config.height) {
            canvas = new Kinetic.Canvas(config.width, config.height);
        }
        else {
            canvas = this.getCanvas();
        }
        return canvas.toDataURL(mimeType, quality);
    },
    /**
     * remove layer from stage
     */
    _remove: function() {
        /*
         * remove canvas DOM from the document if
         * it exists
         */
        try {
            this.getStage().content.removeChild(this.canvas.element);
        }
        catch(e) {
            Kinetic.Global.warn('unable to remove layer scene canvas element from the document');
        }
    },
    __draw: function(canvas) {
        if(this.attrs.clearBeforeDraw) {
            canvas.clear();
        }
    }
};
Kinetic.Global.extend(Kinetic.Layer, Kinetic.Container);

// add getters and setters
Kinetic.Node.addGettersSetters(Kinetic.Layer, ['clearBeforeDraw']);

/**
 * set flag which determines if the layer is cleared or not
 *  before drawing
 * @name setClearBeforeDraw
 * @methodOf Kinetic.Layer.prototype
 * @param {Boolean} clearBeforeDraw
 */

/**
 * get flag which determines if the layer is cleared or not
 *  before drawing
 * @name getClearBeforeDraw
 * @methodOf Kinetic.Layer.prototype
 */
///////////////////////////////////////////////////////////////////////
//  Group
///////////////////////////////////////////////////////////////////////
/**
 * Group constructor.  Groups are used to contain shapes or other groups.
 * @constructor
 * @augments Kinetic.Container
 * @param {Object} config
 * @param {Number} [config.x]
 * @param {Number} [config.y]
 * @param {Boolean} [config.visible]
 * @param {Boolean} [config.listening] whether or not the node is listening for events
 * @param {String} [config.id] unique id
 * @param {String} [config.name] non-unique name
 * @param {Number} [config.opacity] determines node opacity.  Can be any number between 0 and 1
 * @param {Object} [config.scale]
 * @param {Number} [config.scale.x]
 * @param {Number} [config.scale.y]
 * @param {Number} [config.rotation] rotation in radians
 * @param {Number} [config.rotationDeg] rotation in degrees
 * @param {Object} [config.offset] offsets default position point and rotation point
 * @param {Number} [config.offset.x]
 * @param {Number} [config.offset.y]
 * @param {Boolean} [config.draggable]
 * @param {String} [config.dragConstraint] can be vertical, horizontal, or none.  The default
 *  is none
 * @param {Object} [config.dragBounds]
 * @param {Number} [config.dragBounds.top]
 * @param {Number} [config.dragBounds.right]
 * @param {Number} [config.dragBounds.bottom]
 * @param {Number} [config.dragBounds.left]
 */
Kinetic.Group = function(config) {
    this._initGroup(config);
};

Kinetic.Group.prototype = {
    _initGroup: function(config) {
        this.nodeType = 'Group';

        // call super constructor
        Kinetic.Container.call(this, config);
    }
};
Kinetic.Global.extend(Kinetic.Group, Kinetic.Container);

///////////////////////////////////////////////////////////////////////
//  Shape
///////////////////////////////////////////////////////////////////////
/**
 * Shape constructor.  Shapes are primitive objects such as rectangles,
 *  circles, text, lines, etc.
 * @constructor
 * @augments Kinetic.Node
 * @param {Object} config
 * @config {String|Object} [config.fill] can be a string color, a linear gradient object, a radial
 *  gradient object, or a pattern object.
 * @config {Image} [config.fill.image] image object if filling the shape with a pattern
 * @config {Object} [config.fill.offset] pattern offset if filling the shape with a pattern
 * @config {Number} [config.fill.offset.x]
 * @config {Number} [config.fill.offset.y]
 * @config {Object} [config.fill.start] start point if using a linear gradient or
 *  radial gradient fill
 * @config {Number} [config.fill.start.x]
 * @config {Number} [config.fill.start.y]
 * @config {Number} [config.fill.start.radius] start radius if using a radial gradient fill
 * @config {Object} [config.fill.end] end point if using a linear gradient or
 *  radial gradient fill
 * @config {Number} [config.fill.end.x]
 * @config {Number} [config.fill.end.y]
 * @config {Number} [config.fill.end.radius] end radius if using a radial gradient fill
 * @config {String} [config.stroke] stroke color
 * @config {Number} [config.strokeWidth] stroke width
 * @config {String} [config.lineJoin] line join can be miter, round, or bevel.  The default
 *  is miter
 * @config {Object} [config.shadow] shadow object
 * @config {String} [config.shadow.color]
 * @config {Number} [config.shadow.blur]
 * @config {Obect} [config.shadow.blur.offset]
 * @config {Number} [config.shadow.blur.offset.x]
 * @config {Number} [config.shadow.blur.offset.y]
 * @config {Number} [config.shadow.opacity] shadow opacity.  Can be any real number
 *  between 0 and 1
 * @param {Number} [config.x]
 * @param {Number} [config.y]
 * @param {Boolean} [config.visible]
 * @param {Boolean} [config.listening] whether or not the node is listening for events
 * @param {String} [config.id] unique id
 * @param {String} [config.name] non-unique name
 * @param {Number} [config.opacity] determines node opacity.  Can be any number between 0 and 1
 * @param {Object} [config.scale]
 * @param {Number} [config.scale.x]
 * @param {Number} [config.scale.y]
 * @param {Number} [config.rotation] rotation in radians
 * @param {Number} [config.rotationDeg] rotation in degrees
 * @param {Object} [config.offset] offsets default position point and rotation point
 * @param {Number} [config.offset.x]
 * @param {Number} [config.offset.y]
 * @param {Boolean} [config.draggable]
 * @param {String} [config.dragConstraint] can be vertical, horizontal, or none.  The default
 *  is none
 * @param {Object} [config.dragBounds]
 * @param {Number} [config.dragBounds.top]
 * @param {Number} [config.dragBounds.right]
 * @param {Number} [config.dragBounds.bottom]
 * @param {Number} [config.dragBounds.left]
 */
Kinetic.Shape = function(config) {
    this._initShape(config);
};

Kinetic.Shape.prototype = {
    _initShape: function(config) {
        this.nodeType = 'Shape';
        this.appliedShadow = false;

        // set colorKey
        var shapes = Kinetic.Global.shapes;
        var key;
        while(true) {
            key = Kinetic.Type._getRandomColorKey();
            if(key && !( key in shapes)) {
                break;
            }
        }
        this.colorKey = key;
        shapes[key] = this;

        // call super constructor
        Kinetic.Node.call(this, config);
    },
    /**
     * get canvas context tied to the layer
     * @name getContext
     * @methodOf Kinetic.Shape.prototype
     */
    getContext: function() {
        return this.getLayer().getContext();
    },
    /**
     * get canvas tied to the layer
     * @name getCanvas
     * @methodOf Kinetic.Shape.prototype
     */
    getCanvas: function() {
        return this.getLayer().getCanvas();
    },
    /**
     * helper method to stroke the shape and apply
     * shadows if needed
     * @name stroke
     * @methodOf Kinetic.Shape.prototype
     */
    stroke: function(context) {
        var strokeWidth = this.getStrokeWidth();
        var stroke = this.getStroke();
        if(stroke || strokeWidth) {
            var go = Kinetic.Global;
            var appliedShadow = false;

            context.save();
            if(this.attrs.shadow && !this.appliedShadow) {
                appliedShadow = this._applyShadow(context);
            }

            context.lineWidth = strokeWidth || 2;
            context.strokeStyle = stroke || 'black';
            context.stroke(context);
            context.restore();

            if(appliedShadow) {
                this.stroke(context);
            }
        }
    },
    /**
     * helper method to fill the shape with a color, linear gradient,
     * radial gradient, or pattern, and also apply shadows if needed
     * @name fill
     * @methodOf Kinetic.Shape.prototype
     * */
    fill: function(context) {
        var appliedShadow = false;
        var fill = this.attrs.fill;
        if(fill) {
            context.save();
            if(this.attrs.shadow && !this.appliedShadow) {
                appliedShadow = this._applyShadow(context);
            }

            var s = fill.start;
            var e = fill.end;
            var f = null;

            // color fill
            if(Kinetic.Type._isString(fill)) {
                context.fillStyle = fill;
                context.fill(context);
            }
            // pattern
            else if(fill.image) {
                var repeat = !fill.repeat ? 'repeat' : fill.repeat;
                if(fill.scale) {
                    context.scale(fill.scale.x, fill.scale.y);
                }
                if(fill.offset) {
                    context.translate(fill.offset.x, fill.offset.y);
                }

                context.fillStyle = context.createPattern(fill.image, repeat);
                context.fill(context);
            }
            // linear gradient
            else if(!s.radius && !e.radius) {
                var grd = context.createLinearGradient(s.x, s.y, e.x, e.y);
                var colorStops = fill.colorStops;

                // build color stops
                for(var n = 0; n < colorStops.length; n += 2) {
                    grd.addColorStop(colorStops[n], colorStops[n + 1]);
                }
                context.fillStyle = grd;
                context.fill(context);
            }
            // radial gradient
            else if((s.radius || s.radius === 0) && (e.radius || e.radius === 0)) {
                var grd = context.createRadialGradient(s.x, s.y, s.radius, e.x, e.y, e.radius);
                var colorStops = fill.colorStops;

                // build color stops
                for(var n = 0; n < colorStops.length; n += 2) {
                    grd.addColorStop(colorStops[n], colorStops[n + 1]);
                }
                context.fillStyle = grd;
                context.fill(context);
            }
            else {
                context.fillStyle = 'black';
                context.fill(context);
            }
            context.restore();
        }

        if(appliedShadow) {
            this.fill(context);
        }
    },
    /**
     * helper method to fill text and appy shadows if needed
     * @param {String} text
     * @name fillText
     * @methodOf Kinetic.Shape.prototype
     */
    fillText: function(context, text) {
        var appliedShadow = false;
        if(this.attrs.textFill) {
            context.save();
            if(this.attrs.shadow && !this.appliedShadow) {
                appliedShadow = this._applyShadow(context);
            }
            context.fillStyle = this.attrs.textFill;
            context.fillText(text, 0, 0);
            context.restore();
        }
        if(appliedShadow) {
            this.fillText(context, text, 0, 0);
        }
    },
    /**
     * helper method to stroke text and apply shadows
     * if needed
     * @name strokeText
     * @methodOf Kinetic.Shape.prototype
     * @param {String} text
     */
    strokeText: function(context, text) {
        var appliedShadow = false;

        if(this.attrs.textStroke || this.attrs.textStrokeWidth) {
            context.save();
            if(this.attrs.shadow && !this.appliedShadow) {
                appliedShadow = this._applyShadow(context);
            }
            // defaults
            var textStroke = this.attrs.textStroke ? this.attrs.textStroke : 'black';
            var textStrokeWidth = this.attrs.textStrokeWidth ? this.attrs.textStrokeWidth : 2;
            context.lineWidth = textStrokeWidth;
            context.strokeStyle = textStroke;
            context.strokeText(text, 0, 0);
            context.restore();
        }

        if(appliedShadow) {
            this.strokeText(context, text, 0, 0);
        }
    },
    /**
     * helper method to draw an image and apply
     * a shadow if neede
     * @name drawImage
     * @methodOf Kinetic.Shape.prototype
     */
    drawImage: function() {
        var appliedShadow = false;
        var context = arguments[0];
        context.save();
        var a = Array.prototype.slice.call(arguments);

        if(a.length === 6 || a.length === 10) {
            if(this.attrs.shadow && !this.appliedShadow) {
                appliedShadow = this._applyShadow(context);
            }

            if(a.length === 6) {
                context.drawImage(a[1], a[2], a[3], a[4], a[5]);
            }
            else {
                context.drawImage(a[1], a[2], a[3], a[4], a[5], a[6], a[7], a[8], a[9]);
            }
        }

        context.restore();

        if(appliedShadow) {
            this.drawImage.apply(this, a);
        }
    },
    /**
     * helper method to set the line join of a shape
     * based on the lineJoin property
     * @name applyLineJoin
     * @methodOf Kinetic.Shape.prototype
     */
    applyLineJoin: function(context) {
        if(this.attrs.lineJoin) {
            context.lineJoin = this.attrs.lineJoin;
        }
    },
    /**
     * apply shadow.  return true if shadow was applied
     * and false if it was not
     */
    _applyShadow: function(context) {
        var s = this.attrs.shadow;
        if(s) {
            var aa = this.getAbsoluteOpacity();
            // defaults
            var color = s.color ? s.color : 'black';
            var blur = s.blur ? s.blur : 5;
            var offset = s.offset ? s.offset : {
                x: 0,
                y: 0
            };

            if(s.opacity) {
                context.globalAlpha = s.opacity * aa;
            }
            context.shadowColor = color;
            context.shadowBlur = blur;
            context.shadowOffsetX = offset.x;
            context.shadowOffsetY = offset.y;
            this.appliedShadow = true;
            return true;
        }

        return false;
    },
    /**
     * determines if point is in the shape
     * @param {Object|Array} point point can be an object containing
     *  an x and y property, or it can be an array with two elements
     *  in which the first element is the x component and the second
     *  element is the y component
     */
    intersects: function() {
        var pos = Kinetic.Type._getXY(Array.prototype.slice.call(arguments));
        var stage = this.getStage();
        var bufferCanvas = stage.bufferCanvas;
        bufferCanvas.clear();
        this._draw(bufferCanvas);
        var p = bufferCanvas.context.getImageData(Math.round(pos.x), Math.round(pos.y), 1, 1).data;
        return p[3] > 0;
    },
    _remove: function() {
        delete Kinetic.Global.shapes[this.colorKey];
    },
    __draw: function(canvas) {
        if(this.attrs.drawFunc) {
            var stage = this.getStage();
            var context = canvas.getContext();
            var family = [];
            var parent = this.parent;

            family.unshift(this);
            while(parent) {
                family.unshift(parent);
                parent = parent.parent;
            }

            context.save();
            for(var n = 0; n < family.length; n++) {
                var node = family[n];
                var t = node.getTransform();
                var m = t.getMatrix();
                context.transform(m[0], m[1], m[2], m[3], m[4], m[5]);
            }

            /*
             * pre styles include opacity, linejoin
             */
            var absOpacity = this.getAbsoluteOpacity();
            if(absOpacity !== 1) {
                context.globalAlpha = absOpacity;
            }
            this.applyLineJoin(context);

            // draw the shape
            this.appliedShadow = false;

            var wl = Kinetic.Global.BUFFER_WHITELIST;
            var bl = Kinetic.Global.BUFFER_BLACKLIST;
            var attrs = {};

            if(canvas.name === 'buffer') {
                for(var n = 0; n < wl.length; n++) {
                    var key = wl[n];
                    attrs[key] = this.attrs[key];
                    if(this.attrs[key] || (key === 'fill' && !this.attrs.stroke && !('image' in this.attrs))) {
                        this.attrs[key] = '#' + this.colorKey;
                    }
                }

                for(var n = 0; n < bl.length; n++) {
                    var key = bl[n];
                    attrs[key] = this.attrs[key];
                    this.attrs[key] = '';
                }

                // image is a special case
                if('image' in this.attrs) {
                    attrs.image = this.attrs.image;

                    if(this.imageBuffer) {
                        this.attrs.image = this.imageBuffer;
                    }
                    else {
                        this.attrs.image = null;
                        this.attrs.fill = '#' + this.colorKey;
                    }
                }

                context.globalAlpha = 1;
            }

            this.attrs.drawFunc.call(this, canvas.getContext());

            if(canvas.name === 'buffer') {
                var bothLists = wl.concat(bl);
                for(var n = 0; n < bothLists.length; n++) {
                    var key = bothLists[n];
                    this.attrs[key] = attrs[key];
                }

                // image is a special case
                this.attrs.image = attrs.image;
            }

            context.restore();
        }
    }
};
Kinetic.Global.extend(Kinetic.Shape, Kinetic.Node);

// add getters and setters
Kinetic.Node.addGettersSetters(Kinetic.Shape, ['fill', 'stroke', 'lineJoin', 'strokeWidth', 'shadow', 'drawFunc', 'filter']);

/**
 * set fill which can be a color, linear gradient object,
 *  radial gradient object, or pattern object
 * @name setFill
 * @methodOf Kinetic.Shape.prototype
 * @param {String|Object} fill
 */

/**
 * set stroke color
 * @name setStroke
 * @methodOf Kinetic.Shape.prototype
 * @param {String} stroke
 */

/**
 * set line join
 * @name setLineJoin
 * @methodOf Kinetic.Shape.prototype
 * @param {String} lineJoin.  Can be miter, round, or bevel.  The
 *  default is miter
 */

/**
 * set stroke width
 * @name setStrokeWidth
 * @methodOf Kinetic.Shape.prototype
 * @param {Number} strokeWidth
 */

/**
 * set shadow object
 * @name setShadow
 * @methodOf Kinetic.Shape.prototype
 * @param {Object} config
 */

/**
 * set draw function
 * @name setDrawFunc
 * @methodOf Kinetic.Shape.prototype
 * @param {Function} drawFunc drawing function
 */

/**
 * get fill
 * @name getFill
 * @methodOf Kinetic.Shape.prototype
 */

/**
 * get stroke color
 * @name getStroke
 * @methodOf Kinetic.Shape.prototype
 */

/**
 * get line join
 * @name getLineJoin
 * @methodOf Kinetic.Shape.prototype
 */

/**
 * get stroke width
 * @name getStrokeWidth
 * @methodOf Kinetic.Shape.prototype
 */

/**
 * get shadow object
 * @name getShadow
 * @methodOf Kinetic.Shape.prototype
 */

/**
 * get draw function
 * @name getDrawFunc
 * @methodOf Kinetic.Shape.prototype
 */
///////////////////////////////////////////////////////////////////////
//  Rect
///////////////////////////////////////////////////////////////////////
/**
 * Rect constructor
 * @constructor
 * @augments Kinetic.Shape
 * @param {Object} config
 */
Kinetic.Rect = function(config) {
    this._initRect(config);
}
Kinetic.Rect.prototype = {
    _initRect: function(config) {
        this.setDefaultAttrs({
            width: 0,
            height: 0,
            cornerRadius: 0
        });
        this.shapeType = "Rect";
        config.drawFunc = this.drawFunc;

        Kinetic.Shape.call(this, config);
    },
    drawFunc: function(context) {
        context.beginPath();
        if(this.attrs.cornerRadius === 0) {
            // simple rect - don't bother doing all that complicated maths stuff.
            context.rect(0, 0, this.attrs.width, this.attrs.height);
        }
        else {
            // arcTo would be nicer, but browser support is patchy (Opera)
            context.moveTo(this.attrs.cornerRadius, 0);
            context.lineTo(this.attrs.width - this.attrs.cornerRadius, 0);
            context.arc(this.attrs.width - this.attrs.cornerRadius, this.attrs.cornerRadius, this.attrs.cornerRadius, Math.PI * 3 / 2, 0, false);
            context.lineTo(this.attrs.width, this.attrs.height - this.attrs.cornerRadius);
            context.arc(this.attrs.width - this.attrs.cornerRadius, this.attrs.height - this.attrs.cornerRadius, this.attrs.cornerRadius, 0, Math.PI / 2, false);
            context.lineTo(this.attrs.cornerRadius, this.attrs.height);
            context.arc(this.attrs.cornerRadius, this.attrs.height - this.attrs.cornerRadius, this.attrs.cornerRadius, Math.PI / 2, Math.PI, false);
            context.lineTo(0, this.attrs.cornerRadius);
            context.arc(this.attrs.cornerRadius, this.attrs.cornerRadius, this.attrs.cornerRadius, Math.PI, Math.PI * 3 / 2, false);
        }
        context.closePath();

        this.fill(context);
        this.stroke(context);
    },
    /**
     * set width and height
     * @name setSize
     * @methodOf Kinetic.Rect.prototype
     */
    setSize: function() {
        var size = Kinetic.Type._getSize(Array.prototype.slice.call(arguments));
        this.setAttrs(size);
    },
    /**
     * return rect size
     * @name getSize
     * @methodOf Kinetic.Rect.prototype
     */
    getSize: function() {
        return {
            width: this.attrs.width,
            height: this.attrs.height
        };
    }
};
Kinetic.Global.extend(Kinetic.Rect, Kinetic.Shape);

// add getters setters
Kinetic.Node.addGettersSetters(Kinetic.Rect, ['width', 'height', 'cornerRadius']);

/**
 * set width
 * @name setWidth
 * @methodOf Kinetic.Rect.prototype
 * @param {Number} width
 */

/**
 * set height
 * @name setHeight
 * @methodOf Kinetic.Rect.prototype
 * @param {Number} height
 */

/**
 * set corner radius
 * @name setCornerRadius
 * @methodOf Kinetic.Rect.prototype
 * @param {Number} radius
 */

/**
 * get width
 * @name getWidth
 * @methodOf Kinetic.Rect.prototype
 */

/**
 * get height
 * @name getHeight
 * @methodOf Kinetic.Rect.prototype
 */

/**
 * get corner radius
 * @name getCornerRadius
 * @methodOf Kinetic.Rect.prototype
 */
///////////////////////////////////////////////////////////////////////
//  Circle
///////////////////////////////////////////////////////////////////////
/**
 * Circle constructor
 * @constructor
 * @augments Kinetic.Shape
 * @param {Object} config
 */
Kinetic.Circle = function(config) {
	this._initCircle(config);	
};

Kinetic.Circle.prototype = {
    _initCircle: function(config) {
        this.setDefaultAttrs({
            radius: 0
        });

        this.shapeType = "Circle";
        config.drawFunc = this.drawFunc;

        // call super constructor
        Kinetic.Shape.call(this, config);
    },
    drawFunc: function(context) {
        context.beginPath();
        context.arc(0, 0, this.getRadius(), 0, Math.PI * 2, true);
        context.closePath();
        this.fill(context);
        this.stroke(context);
    }
};
Kinetic.Global.extend(Kinetic.Circle, Kinetic.Shape);

// add getters setters
Kinetic.Node.addGettersSetters(Kinetic.Circle, ['radius']);

/**
 * set radius
 * @name setRadius
 * @methodOf Kinetic.Circle.prototype
 * @param {Number} radius
 */

/**
 * get radius
 * @name getRadius
 * @methodOf Kinetic.Circle.prototype
 */
///////////////////////////////////////////////////////////////////////
//  Ellipse
///////////////////////////////////////////////////////////////////////
/**
 * Ellipse constructor
 * @constructor
 * @augments Kinetic.Shape
 * @param {Object} config
 */
Kinetic.Ellipse = function(config) {
	this._initEllipse(config);	
};

Kinetic.Ellipse.prototype = {
    _initEllipse: function(config) {
        this.setDefaultAttrs({
            radius: {
                x: 0,
                y: 0
            }
        });

        this.shapeType = "Ellipse";
        config.drawFunc = this.drawFunc;

        // call super constructor
        Kinetic.Shape.call(this, config);
    },
    drawFunc: function(context) {
        var r = this.getRadius();
        context.beginPath();
        context.save();
        if(r.x !== r.y) {
            context.scale(1, r.y / r.x);
        }
        context.arc(0, 0, r.x, 0, Math.PI * 2, true);
        context.restore();
        context.closePath();
        this.fill(context);
        this.stroke(context);
    }
};
Kinetic.Global.extend(Kinetic.Ellipse, Kinetic.Shape);

// add getters setters
Kinetic.Node.addGettersSetters(Kinetic.Ellipse, ['radius']);

/**
 * set radius
 * @name setRadius
 * @methodOf Kinetic.Ellipse.prototype
 * @param {Object|Array} radius
 *  radius can be a number, in which the ellipse becomes a circle,
 *  it can be an object with an x and y component, or it
 *  can be an array in which the first element is the x component
 *  and the second element is the y component.  The x component
 *  defines the horizontal radius and the y component
 *  defines the vertical radius
 */

/**
 * get radius
 * @name getRadius
 * @methodOf Kinetic.Ellipse.prototype
 */
///////////////////////////////////////////////////////////////////////
//  Image
///////////////////////////////////////////////////////////////////////
/**
 * Image constructor
 * @constructor
 * @augments Kinetic.Shape
 * @param {Object} config
 * @param {ImageObject} config.image
 * @param {Number} [config.width]
 * @param {Number} [config.height]
 * @param {Object} [config.crop]
 */
Kinetic.Image = function(config) {
    this._initImage(config);
};

Kinetic.Image.prototype = {
    _initImage: function(config) {
        this.shapeType = "Image";
        config.drawFunc = this.drawFunc;
        // call super constructor
        Kinetic.Shape.call(this, config);

        var that = this;
        this.on('imageChange', function(evt) {
            that._syncSize();
        });

        this._syncSize();
    },
    drawFunc: function(context) {
        var width = this.getWidth();
        var height = this.getHeight();

        context.beginPath();
        context.rect(0, 0, width, height);
        context.closePath();
        this.fill(context);
        this.stroke(context);

        if(this.attrs.image) {
            // if cropping
            if(this.attrs.crop && this.attrs.crop.width && this.attrs.crop.height) {
                var cropX = this.attrs.crop.x ? this.attrs.crop.x : 0;
                var cropY = this.attrs.crop.y ? this.attrs.crop.y : 0;
                var cropWidth = this.attrs.crop.width;
                var cropHeight = this.attrs.crop.height;
                this.drawImage(context, this.attrs.image, cropX, cropY, cropWidth, cropHeight, 0, 0, width, height);
            }
            // no cropping
            else {
                this.drawImage(context, this.attrs.image, 0, 0, width, height);
            }
        }
    },
    /**
     * set width and height
     * @name setSize
     * @methodOf Kinetic.Image.prototype
     */
    setSize: function() {
        var size = Kinetic.Type._getSize(Array.prototype.slice.call(arguments));
        this.setAttrs(size);
    },
    /**
     * return image size
     * @name getSize
     * @methodOf Kinetic.Image.prototype
     */
    getSize: function() {
        return {
            width: this.attrs.width,
            height: this.attrs.height
        };
    },
    /**
     * apply filter
     * @name applyFilter
     * @methodOf Kinetic.Image.prototype
     * @param {Object} config
     * @param {Function} config.filter filter function
     * @param {Function} [config.callback] callback function to be called once
     *  filter has been applied
     */
    applyFilter: function(config) {
    	var canvas = new Kinetic.Canvas(this.attrs.image.width, this.attrs.image.height);
        var context = canvas.getContext();
        context.drawImage(this.attrs.image, 0, 0);
		try {
			var imageData = context.getImageData(0, 0, canvas.getWidth(), canvas.getHeight());
            config.filter(imageData, config);
            var that = this;
            Kinetic.Type._getImage(imageData, function(imageObj) {
                that.setImage(imageObj);

                if(config.callback) {
                    config.callback();
                }
            });
        }
        catch(e) {
            Kinetic.Global.warn('Unable to apply filter.');
        }
    },
    /**
     * create image buffer which enables more accurate hit detection mapping of the image
     *  by avoiding event detections for transparent pixels
     * @name createImageBuffer
     * @methodOf Kinetic.Image.prototype
     * @param {Function} [callback] callback function to be called once
     *  the buffer image has been created and set
     */
    createImageBuffer: function(callback) {
        var canvas = new Kinetic.Canvas(this.attrs.width, this.attrs.height);
        var context = canvas.getContext();
        context.drawImage(this.attrs.image, 0, 0);
        try {
            var imageData = context.getImageData(0, 0, canvas.getWidth(), canvas.getHeight());
            var data = imageData.data;
            var rgbColorKey = Kinetic.Type._hexToRgb(this.colorKey);
            // replace non transparent pixels with color key
            for(var i = 0, n = data.length; i < n; i += 4) {
                data[i] = rgbColorKey.r;
                data[i + 1] = rgbColorKey.g;
                data[i + 2] = rgbColorKey.b;
                // i+3 is alpha (the fourth element)
            }

            var that = this;
            Kinetic.Type._getImage(imageData, function(imageObj) {
                that.imageBuffer = imageObj;
                if(callback) {
                    callback();
                }
            });
        }
        catch(e) {
            Kinetic.Global.warn('Unable to create image buffer.');
        }
    },
    /**
     * clear buffer image
     * @name clearImageBuffer
     * @methodOf Kinetic.Image.prototype
     */
    clearImageBuffer: function() {
        delete this.imageBuffer;
    },
    _syncSize: function() {
        if(this.attrs.image) {
            if(!this.attrs.width) {
                this.setAttrs({
                    width: this.attrs.image.width
                });
            }
            if(!this.attrs.height) {
                this.setAttrs({
                    height: this.attrs.image.height
                });
            }
        }
    }
};
Kinetic.Global.extend(Kinetic.Image, Kinetic.Shape);

// add getters setters
Kinetic.Node.addGettersSetters(Kinetic.Image, ['image', 'crop', 'filter', 'width', 'height']);

/**
 * set width
 * @name setWidth
 * @methodOf Kinetic.Image.prototype
 * @param {Number} width
 */

/**
 * set height
 * @name setHeight
 * @methodOf Kinetic.Image.prototype
 * @param {Number} height
 */

/**
 * set image
 * @name setImage
 * @methodOf Kinetic.Image.prototype
 * @param {ImageObject} image
 */

/**
 * set crop
 * @name setCrop
 * @methodOf Kinetic.Image.prototype
 * @param {Object} config
 */

/**
 * set filter
 * @name setFilter
 * @methodOf Kinetic.Image.prototype
 * @param {Object} config
 */

/**
 * get crop
 * @name getCrop
 * @methodOf Kinetic.Image.prototype
 */

/**
 * get image
 * @name getImage
 * @methodOf Kinetic.Image.prototype
 */

/**
 * get filter
 * @name getFilter
 * @methodOf Kinetic.Image.prototype
 */

/**
 * get width
 * @name getWidth
 * @methodOf Kinetic.Image.prototype
 */

/**
 * get height
 * @name getHeight
 * @methodOf Kinetic.Image.prototype
 */
///////////////////////////////////////////////////////////////////////
//  Polygon
///////////////////////////////////////////////////////////////////////
/**
 * Polygon constructor.&nbsp; Polygons are defined by an array of points
 * @constructor
 * @augments Kinetic.Shape
 * @param {Object} config
 */
Kinetic.Polygon = function(config) {
    this._initPolygon(config);
};

Kinetic.Polygon.prototype = {
    _initPolygon: function(config) {
        this.setDefaultAttrs({
            points: []
        });

        this.shapeType = "Polygon";
        config.drawFunc = this.drawFunc;
        // call super constructor
        Kinetic.Shape.call(this, config);
    },
    drawFunc: function(context) {
        context.beginPath();
        context.moveTo(this.attrs.points[0].x, this.attrs.points[0].y);
        for(var n = 1; n < this.attrs.points.length; n++) {
            context.lineTo(this.attrs.points[n].x, this.attrs.points[n].y);
        }
        context.closePath();
        this.fill(context);
        this.stroke(context);
    }
};
Kinetic.Global.extend(Kinetic.Polygon, Kinetic.Shape);

// add getters setters
Kinetic.Node.addGettersSetters(Kinetic.Polygon, ['points']);

/**
 * set points array
 * @name setPoints
 * @methodOf Kinetic.Polygon.prototype
 * @param {Array} points can be an array of point objects or an array
 *  of Numbers.  e.g. [{x:1,y:2},{x:3,y:4}] or [1,2,3,4]
 */

/**
 * get points array
 * @name getPoints
 * @methodOf Kinetic.Polygon.prototype
 */
///////////////////////////////////////////////////////////////////////
//  Text
///////////////////////////////////////////////////////////////////////
/**
 * Text constructor
 * @constructor
 * @augments Kinetic.Shape
 * @param {Object} config
 */
Kinetic.Text = function(config) {
    this._initText(config);
};

Kinetic.Text.prototype = {
    _initText: function(config) {
        this.setDefaultAttrs({
            fontFamily: 'Calibri',
            text: '',
            fontSize: 12,
            align: 'left',
            verticalAlign: 'top',
            fontStyle: 'normal',
            padding: 0,
            width: 'auto',
            height: 'auto',
            detectionType: 'path',
            cornerRadius: 0,
            lineHeight: 1.2
        });

        this.dummyCanvas = document.createElement('canvas');
        this.shapeType = "Text";

        config.drawFunc = this.drawFunc;
        // call super constructor
        Kinetic.Shape.call(this, config);

        // update text data for certain attr changes
        var attrs = ['fontFamily', 'fontSize', 'fontStyle', 'padding', 'align', 'lineHeight', 'text', 'width', 'height'];
        var that = this;
        for(var n = 0; n < attrs.length; n++) {
            var attr = attrs[n];
            this.on(attr + 'Change.kinetic', that._setTextData);
        }
        that._setTextData();
    },
    drawFunc: function(context) {
        // draw rect
        context.beginPath();
        var boxWidth = this.getBoxWidth();
        var boxHeight = this.getBoxHeight();

        if(this.attrs.cornerRadius === 0) {
            // simple rect - don't bother doing all that complicated maths stuff.
            context.rect(0, 0, boxWidth, boxHeight);
        }
        else {
            // arcTo would be nicer, but browser support is patchy (Opera)
            context.moveTo(this.attrs.cornerRadius, 0);
            context.lineTo(boxWidth - this.attrs.cornerRadius, 0);
            context.arc(boxWidth - this.attrs.cornerRadius, this.attrs.cornerRadius, this.attrs.cornerRadius, Math.PI * 3 / 2, 0, false);
            context.lineTo(boxWidth, boxHeight - this.attrs.cornerRadius);
            context.arc(boxWidth - this.attrs.cornerRadius, boxHeight - this.attrs.cornerRadius, this.attrs.cornerRadius, 0, Math.PI / 2, false);
            context.lineTo(this.attrs.cornerRadius, boxHeight);
            context.arc(this.attrs.cornerRadius, boxHeight - this.attrs.cornerRadius, this.attrs.cornerRadius, Math.PI / 2, Math.PI, false);
            context.lineTo(0, this.attrs.cornerRadius);
            context.arc(this.attrs.cornerRadius, this.attrs.cornerRadius, this.attrs.cornerRadius, Math.PI, Math.PI * 3 / 2, false);
        }
        context.closePath();

        this.fill(context);
        this.stroke(context);
        /*
         * draw text
         */
        var p = this.attrs.padding;
        var lineHeightPx = this.attrs.lineHeight * this.getTextHeight();
        var textArr = this.textArr;

        context.font = this.attrs.fontStyle + ' ' + this.attrs.fontSize + 'pt ' + this.attrs.fontFamily;
        context.textBaseline = 'middle';
        context.textAlign = 'left';
        context.save();
        context.translate(p, 0);
        context.translate(0, p + this.getTextHeight() / 2);

        // draw text lines
        var appliedShadow = this.appliedShadow;
        for(var n = 0; n < textArr.length; n++) {
            var text = textArr[n];
            /*
             * need to reset appliedShadow flag so that shadows
             * are appropriately applied to each line of text
             */
            this.appliedShadow = appliedShadow;

            // horizontal alignment
            context.save();
            if(this.attrs.align === 'right') {
                context.translate(this.getBoxWidth() - this._getTextSize(text).width - p * 2, 0);
            }
            else if(this.attrs.align === 'center') {
                context.translate((this.getBoxWidth() - this._getTextSize(text).width - p * 2) / 2, 0);
            }

            this.fillText(context, text);
            this.strokeText(context, text);
            context.restore();

            context.translate(0, lineHeightPx);
        }
        context.restore();
    },
    /**
     * get box width
     * @name getBoxWidth
     * @methodOf Kinetic.Text.prototype
     */
    getBoxWidth: function() {
        return this.attrs.width === 'auto' ? this.getTextWidth() + this.attrs.padding * 2 : this.attrs.width;
    },
    /**
     * get box height
     * @name getBoxHeight
     * @methodOf Kinetic.Text.prototype
     */
    getBoxHeight: function() {
        return this.attrs.height === 'auto' ? (this.getTextHeight() * this.textArr.length * this.attrs.lineHeight) + this.attrs.padding * 2 : this.attrs.height;
    },
    /**
     * get text width in pixels
     * @name getTextWidth
     * @methodOf Kinetic.Text.prototype
     */
    getTextWidth: function() {
        return this.textWidth;
    },
    /**
     * get text height in pixels
     * @name getTextHeight
     * @methodOf Kinetic.Text.prototype
     */
    getTextHeight: function() {
        return this.textHeight;
    },
    _getTextSize: function(text) {
        var dummyCanvas = this.dummyCanvas;
        var context = dummyCanvas.getContext('2d');

        context.save();
        context.font = this.attrs.fontStyle + ' ' + this.attrs.fontSize + 'pt ' + this.attrs.fontFamily;
        var metrics = context.measureText(text);
        context.restore();
        return {
            width: metrics.width,
            height: parseInt(this.attrs.fontSize, 10)
        };
    },
    /**
     * set text data.  wrap logic and width and height setting occurs
     * here
     */
    _setTextData: function() {
        var charArr = this.attrs.text.split('');
        var arr = [];
        var row = 0;
        var addLine = true;
        this.textWidth = 0;
        this.textHeight = this._getTextSize(this.attrs.text).height;
        var lineHeightPx = this.attrs.lineHeight * this.textHeight;
        while(charArr.length > 0 && addLine && (this.attrs.height === 'auto' || lineHeightPx * (row + 1) < this.attrs.height - this.attrs.padding * 2)) {
            var index = 0;
            var line = undefined;
            addLine = false;

            while(index < charArr.length) {
                if(charArr.indexOf('\n') === index) {
                    // remove newline char
                    charArr.splice(index, 1);
                    line = charArr.splice(0, index).join('');
                    break;
                }

                // if line exceeds inner box width
                var lineArr = charArr.slice(0, index);
                if(this.attrs.width !== 'auto' && this._getTextSize(lineArr.join('')).width > this.attrs.width - this.attrs.padding * 2) {
                    /*
                     * if a single character is too large to fit inside
                     * the text box width, then break out of the loop
                     * and stop processing
                     */
                    if(index == 0) {
                        break;
                    }
                    var lastSpace = lineArr.lastIndexOf(' ');
                    var lastDash = lineArr.lastIndexOf('-');
                    var wrapIndex = Math.max(lastSpace, lastDash);
                    if(wrapIndex >= 0) {
                        line = charArr.splice(0, 1 + wrapIndex).join('');
                        break;
                    }
                    /*
                     * if not able to word wrap based on space or dash,
                     * go ahead and wrap in the middle of a word if needed
                     */
                    line = charArr.splice(0, index).join('');
                    break;
                }
                index++;

                // if the end is reached
                if(index === charArr.length) {
                    line = charArr.splice(0, index).join('');
                }
            }
            this.textWidth = Math.max(this.textWidth, this._getTextSize(line).width);
            if(line !== undefined) {
                arr.push(line);
                addLine = true;
            }
            row++;
        }
        this.textArr = arr;
    }
};
Kinetic.Global.extend(Kinetic.Text, Kinetic.Shape);

// add getters setters
Kinetic.Node.addGettersSetters(Kinetic.Text, ['fontFamily', 'fontSize', 'fontStyle', 'textFill', 'textStroke', 'textStrokeWidth', 'padding', 'align', 'lineHeight', 'text', 'width', 'height', 'cornerRadius', 'fill', 'stroke', 'strokeWidth', 'shadow']);

/**
 * set font family
 * @name setFontFamily
 * @methodOf Kinetic.Text.prototype
 * @param {String} fontFamily
 */

/**
 * set font size
 * @name setFontSize
 * @methodOf Kinetic.Text.prototype
 * @param {int} fontSize
 */

/**
 * set font style.  Can be "normal", "italic", or "bold".  "normal" is the default.
 * @name setFontStyle
 * @methodOf Kinetic.Text.prototype
 * @param {String} fontStyle
 */

/**
 * set text fill color
 * @name setTextFill
 * @methodOf Kinetic.Text.prototype
 * @param {String} textFill
 */

/**
 * set text stroke color
 * @name setFontStroke
 * @methodOf Kinetic.Text.prototype
 * @param {String} textStroke
 */

/**
 * set text stroke width
 * @name setTextStrokeWidth
 * @methodOf Kinetic.Text.prototype
 * @param {int} textStrokeWidth
 */

/**
 * set padding
 * @name setPadding
 * @methodOf Kinetic.Text.prototype
 * @param {int} padding
 */

/**
 * set horizontal align of text
 * @name setAlign
 * @methodOf Kinetic.Text.prototype
 * @param {String} align align can be 'left', 'center', or 'right'
 */

/**
 * set line height
 * @name setLineHeight
 * @methodOf Kinetic.Text.prototype
 * @param {Number} lineHeight default is 1.2
 */

/**
 * set text
 * @name setText
 * @methodOf Kinetic.Text.prototype
 * @param {String} text
 */

/**
 * set width of text box
 * @name setWidth
 * @methodOf Kinetic.Text.prototype
 * @param {Number} width
 */

/**
 * set height of text box
 * @name setHeight
 * @methodOf Kinetic.Text.prototype
 * @param {Number} height
 */

/**
 * set shadow of text or textbox
 * @name setShadow
 * @methodOf Kinetic.Text.prototype
 * @param {Object} config
 */

/**
 * get font family
 * @name getFontFamily
 * @methodOf Kinetic.Text.prototype
 */

/**
 * get font size
 * @name getFontSize
 * @methodOf Kinetic.Text.prototype
 */

/**
 * get font style
 * @name getFontStyle
 * @methodOf Kinetic.Text.prototype
 */

/**
 * get text fill color
 * @name getTextFill
 * @methodOf Kinetic.Text.prototype
 */

/**
 * get text stroke color
 * @name getTextStroke
 * @methodOf Kinetic.Text.prototype
 */

/**
 * get text stroke width
 * @name getTextStrokeWidth
 * @methodOf Kinetic.Text.prototype
 */

/**
 * get padding
 * @name getPadding
 * @methodOf Kinetic.Text.prototype
 */

/**
 * get horizontal align
 * @name getAlign
 * @methodOf Kinetic.Text.prototype
 */

/**
 * get line height
 * @name getLineHeight
 * @methodOf Kinetic.Text.prototype
 */

/**
 * get text
 * @name getText
 * @methodOf Kinetic.Text.prototype
 */

/**
 * get width of text box
 * @name getWidth
 * @methodOf Kinetic.Text.prototype
 */

/**
 * get height of text box
 * @name getHeight
 * @methodOf Kinetic.Text.prototype
 */

/**
 * get shadow of text or textbox
 * @name getShadow
 * @methodOf Kinetic.Text.prototype
 */
///////////////////////////////////////////////////////////////////////
//  Line
///////////////////////////////////////////////////////////////////////
/**
 * Line constructor.&nbsp; Lines are defined by an array of points
 * @constructor
 * @augments Kinetic.Shape
 * @param {Object} config
 */
Kinetic.Line = function(config) {
    this._initLine(config);
};

Kinetic.Line.prototype = {
    _initLine: function(config) {
        this.setDefaultAttrs({
            points: [],
            lineCap: 'butt',
            dashArray: [],
            detectionType: 'pixel'
        });

        this.shapeType = "Line";
        config.drawFunc = this.drawFunc;
        // call super constructor
        Kinetic.Shape.call(this, config);
    },
    drawFunc: function(context) {
        var lastPos = {};
        context.beginPath();

        context.moveTo(this.attrs.points[0].x, this.attrs.points[0].y);

        for(var n = 1; n < this.attrs.points.length; n++) {
            var x = this.attrs.points[n].x;
            var y = this.attrs.points[n].y;
            if(this.attrs.dashArray.length > 0) {
                // draw dashed line
                var lastX = this.attrs.points[n - 1].x;
                var lastY = this.attrs.points[n - 1].y;
                this._dashedLine(context, lastX, lastY, x, y, this.attrs.dashArray);
            }
            else {
                // draw normal line
                context.lineTo(x, y);
            }
        }

        if(!!this.attrs.lineCap) {
            context.lineCap = this.attrs.lineCap;
        }

        this.stroke(context);
    },
    /**
     * draw dashed line.  Written by Phrogz
     */
    _dashedLine: function(context, x, y, x2, y2, dashArray) {
        var dashCount = dashArray.length;

        var dx = (x2 - x), dy = (y2 - y);
        var xSlope = dx > dy;
        var slope = (xSlope) ? dy / dx : dx / dy;

        /*
         * gaurd against slopes of infinity
         */
        if(slope > 9999) {
            slope = 9999;
        }
        else if(slope < -9999) {
            slope = -9999;
        }

        var distRemaining = Math.sqrt(dx * dx + dy * dy);
        var dashIndex = 0, draw = true;
        while(distRemaining >= 0.1 && dashIndex < 10000) {
            var dashLength = dashArray[dashIndex++ % dashCount];
            if(dashLength === 0) {
                dashLength = 0.001;
            }
            if(dashLength > distRemaining) {
                dashLength = distRemaining;
            }
            var step = Math.sqrt(dashLength * dashLength / (1 + slope * slope));
            if(xSlope) {
                x += dx < 0 && dy < 0 ? step * -1 : step;
                y += dx < 0 && dy < 0 ? slope * step * -1 : slope * step;
            }
            else {
                x += dx < 0 && dy < 0 ? slope * step * -1 : slope * step;
                y += dx < 0 && dy < 0 ? step * -1 : step;
            }
            context[draw ? 'lineTo' : 'moveTo'](x, y);
            distRemaining -= dashLength;
            draw = !draw;
        }

        context.moveTo(x2, y2);
    }
};
Kinetic.Global.extend(Kinetic.Line, Kinetic.Shape);

// add getters setters
Kinetic.Node.addGettersSetters(Kinetic.Line, ['dashArray', 'lineCap', 'points']);

/**
 * set dash array.
 * @name setDashArray
 * @methodOf Kinetic.Line.prototype
 * @param {Array} dashArray
 *  examples:<br>
 *  [10, 5] dashes are 10px long and 5 pixels apart
 *  [10, 20, 0, 20] if using a round lineCap, the line will
 *  be made up of alternating dashed lines that are 10px long
 *  and 20px apart, and dots that have a radius of 5 and are 20px
 *  apart
 */

/**
 * set line cap.  Can be butt, round, or square
 * @name setLineCap
 * @methodOf Kinetic.Line.prototype
 * @param {String} lineCap
 */

/**
 * set points array
 * @name setPoints
 * @methodOf Kinetic.Line.prototype
 * @param {Array} can be an array of point objects or an array
 *  of Numbers.  e.g. [{x:1,y:2},{x:3,y:4}] or [1,2,3,4]
 */

/**
 * get dash array
 * @name getDashArray
 * @methodOf Kinetic.Line.prototype
 */

/**
 * get line cap
 * @name getLineCap
 * @methodOf Kinetic.Line.prototype
 */

/**
 * get points array
 * @name getPoints
 * @methodOf Kinetic.Line.prototype
 */
///////////////////////////////////////////////////////////////////////
//  Sprite
///////////////////////////////////////////////////////////////////////
/**
 * Sprite constructor
 * @constructor
 * @augments Kinetic.Shape
 * @param {Object} config
 */
Kinetic.Sprite = function(config) {
    this._initSprite(config);
};

Kinetic.Sprite.prototype = {
    _initSprite: function(config) {
        this.setDefaultAttrs({
            index: 0,
            frameRate: 17
        });

        config.drawFunc = this.drawFunc;
        // call super constructor
        Kinetic.Shape.call(this, config);
        this.anim = new Kinetic.Animation();
        var that = this;
        this.on('animationChange.kinetic', function() {
            // reset index when animation changes
            that.setIndex(0);
        });
    },
    drawFunc: function(context) {
        var anim = this.attrs.animation;
        var index = this.attrs.index;
        var f = this.attrs.animations[anim][index];

        context.beginPath();
        context.rect(0, 0, f.width, f.height);
        context.closePath();
        this.fill(context);
        this.stroke(context);

        if(this.attrs.image) {

            context.beginPath();
            context.rect(0, 0, f.width, f.height);
            context.closePath();

            this.drawImage(context, this.attrs.image, f.x, f.y, f.width, f.height, 0, 0, f.width, f.height);
        }
    },
    /**
     * start sprite animation
     * @name start
     * @methodOf Kinetic.Sprite.prototype
     */
    start: function() {
        var that = this;
        var layer = this.getLayer();

        /*
         * animation object has no executable function because
         *  the updates are done with a fixed FPS with the setInterval
         *  below.  The anim object only needs the layer reference for
         *  redraw
         */
        this.anim.node = layer;

        this.interval = setInterval(function() {
            var index = that.attrs.index;
            that._updateIndex();
            if(that.afterFrameFunc && index === that.afterFrameIndex) {
                that.afterFrameFunc();
                delete that.afterFrameFunc;
                delete that.afterFrameIndex;
            }
        }, 1000 / this.attrs.frameRate);

        this.anim.start();
    },
    /**
     * stop sprite animation
     * @name stop
     * @methodOf Kinetic.Sprite.prototype
     */
    stop: function() {
        this.anim.stop();
        clearInterval(this.interval);
    },
    /**
     * set after frame event handler
     * @name afterFrame
     * @methodOf Kinetic.Sprite.prototype
     * @param {Integer} index frame index
     * @param {Function} func function to be executed after frame has been drawn
     */
    afterFrame: function(index, func) {
        this.afterFrameIndex = index;
        this.afterFrameFunc = func;
    },
    _updateIndex: function() {
        var i = this.attrs.index;
        var a = this.attrs.animation;
        if(i < this.attrs.animations[a].length - 1) {
            this.attrs.index++;
        }
        else {
            this.attrs.index = 0;
        }
    }
};
Kinetic.Global.extend(Kinetic.Sprite, Kinetic.Shape);

// add getters setters
Kinetic.Node.addGettersSetters(Kinetic.Sprite, ['animation', 'animations', 'index']);

/**
 * set animation key
 * @name setAnimation
 * @methodOf Kinetic.Sprite.prototype
 * @param {String} anim animation key
 */

/**
 * set animations obect
 * @name setAnimations
 * @methodOf Kinetic.Sprite.prototype
 * @param {Object} animations
 */

/**
 * set animation frame index
 * @name setIndex
 * @methodOf Kinetic.Sprite.prototype
 * @param {Integer} index frame index
 */

/**
 * get animation key
 * @name getAnimation
 * @methodOf Kinetic.Sprite.prototype
 */

/**
 * get animations object
 * @name getAnimations
 * @methodOf Kinetic.Sprite.prototype
 */

/**
 * get animation frame index
 * @name getIndex
 * @methodOf Kinetic.Sprite.prototype
 */
///////////////////////////////////////////////////////////////////////
//  Star
///////////////////////////////////////////////////////////////////////
/**
 * Star constructor
 * @constructor
 * @augments Kinetic.Shape
 * @param {Object} config
 */
Kinetic.Star = function(config) {
    this._initStar(config);
};

Kinetic.Star.prototype = {
    _initStar: function(config) {
        this.setDefaultAttrs({
            numPoints: 0,
            innerRadius: 0,
            outerRadius: 0
        });

        this.shapeType = "Star";
        config.drawFunc = this.drawFunc;
        // call super constructor
        Kinetic.Shape.call(this, config);
    },
    drawFunc: function(context) {
        context.beginPath();
        context.moveTo(0, 0 - this.attrs.outerRadius);

        for(var n = 1; n < this.attrs.numPoints * 2; n++) {
            var radius = n % 2 === 0 ? this.attrs.outerRadius : this.attrs.innerRadius;
            var x = radius * Math.sin(n * Math.PI / this.attrs.numPoints);
            var y = -1 * radius * Math.cos(n * Math.PI / this.attrs.numPoints);
            context.lineTo(x, y);
        }
        context.closePath();

        this.fill(context);
        this.stroke(context);
    }
};
Kinetic.Global.extend(Kinetic.Star, Kinetic.Shape);

// add getters setters
Kinetic.Node.addGettersSetters(Kinetic.Star, ['numPoints', 'innerRadius', 'outerRadius']);

/**
 * set number of points
 * @name setNumPoints
 * @methodOf Kinetic.Star.prototype
 * @param {Integer} points
 */

/**
 * set outer radius
 * @name setOuterRadius
 * @methodOf Kinetic.Star.prototype
 * @param {Number} radius
 */

/**
 * set inner radius
 * @name setInnerRadius
 * @methodOf Kinetic.Star.prototype
 * @param {Number} radius
 */

/**
 * get number of points
 * @name getNumPoints
 * @methodOf Kinetic.Star.prototype
 */

/**
 * get outer radius
 * @name getOuterRadius
 * @methodOf Kinetic.Star.prototype
 */

/**
 * get inner radius
 * @name getInnerRadius
 * @methodOf Kinetic.Star.prototype
 */
///////////////////////////////////////////////////////////////////////
//  RegularPolygon
///////////////////////////////////////////////////////////////////////
/**
 * RegularPolygon constructor.&nbsp; Examples include triangles, squares, pentagons, hexagons, etc.
 * @constructor
 * @augments Kinetic.Shape
 * @param {Object} config
 */
Kinetic.RegularPolygon = function(config) {
    this._initRegularPolygon(config);
};

Kinetic.RegularPolygon.prototype = {
    _initRegularPolygon: function(config) {
        this.setDefaultAttrs({
            radius: 0,
            sides: 0
        });

        this.shapeType = "RegularPolygon";
        config.drawFunc = this.drawFunc;
        // call super constructor
        Kinetic.Shape.call(this, config);
    },
    drawFunc: function(context) {
        context.beginPath();
        context.moveTo(0, 0 - this.attrs.radius);

        for(var n = 1; n < this.attrs.sides; n++) {
            var x = this.attrs.radius * Math.sin(n * 2 * Math.PI / this.attrs.sides);
            var y = -1 * this.attrs.radius * Math.cos(n * 2 * Math.PI / this.attrs.sides);
            context.lineTo(x, y);
        }
        context.closePath();
        this.fill(context);
        this.stroke(context);
    }
};
Kinetic.Global.extend(Kinetic.RegularPolygon, Kinetic.Shape);

// add getters setters
Kinetic.Node.addGettersSetters(Kinetic.RegularPolygon, ['radius', 'sides']);

/**
 * set radius
 * @name setRadius
 * @methodOf Kinetic.RegularPolygon.prototype
 * @param {Number} radius
 */

/**
 * set number of sides
 * @name setSides
 * @methodOf Kinetic.RegularPolygon.prototype
 * @param {int} sides
 */
/**
 * get radius
 * @name getRadius
 * @methodOf Kinetic.RegularPolygon.prototype
 */

/**
 * get number of sides
 * @name getSides
 * @methodOf Kinetic.RegularPolygon.prototype
 */
///////////////////////////////////////////////////////////////////////
//  SVG Path
///////////////////////////////////////////////////////////////////////
/**
 * Path constructor.
 * @author Jason Follas
 * @constructor
 * @augments Kinetic.Shape
 * @param {Object} config
 */
Kinetic.Path = function(config) {
    this._initPath(config);
};

Kinetic.Path.prototype = {
    _initPath: function(config) {
        this.shapeType = "Path";
        this.dataArray = [];
        var that = this;

        config.drawFunc = this.drawFunc;
        // call super constructor
        Kinetic.Shape.call(this, config);
        this.dataArray = Kinetic.Path.parsePathData(this.attrs.data);
        this.on('dataChange', function() {
            that.dataArray = Kinetic.Path.parsePathData(that.attrs.data);
        });
    },
    drawFunc: function(context) {
        var ca = this.dataArray;
        // context position
        context.beginPath();
        for(var n = 0; n < ca.length; n++) {
            var c = ca[n].command;
            var p = ca[n].points;
            switch (c) {
                case 'L':
                    context.lineTo(p[0], p[1]);
                    break;
                case 'M':
                    context.moveTo(p[0], p[1]);
                    break;
                case 'C':
                    context.bezierCurveTo(p[0], p[1], p[2], p[3], p[4], p[5]);
                    break;
                case 'Q':
                    context.quadraticCurveTo(p[0], p[1], p[2], p[3]);
                    break;
                case 'A':
                    var cx = p[0], cy = p[1], rx = p[2], ry = p[3], theta = p[4], dTheta = p[5], psi = p[6], fs = p[7];

                    var r = (rx > ry) ? rx : ry;
                    var scaleX = (rx > ry) ? 1 : rx / ry;
                    var scaleY = (rx > ry) ? ry / rx : 1;

                    context.translate(cx, cy);
                    context.rotate(psi);
                    context.scale(scaleX, scaleY);
                    context.arc(0, 0, r, theta, theta + dTheta, 1 - fs);
                    context.scale(1 / scaleX, 1 / scaleY);
                    context.rotate(-psi);
                    context.translate(-cx, -cy);

                    break;
                case 'z':
                    context.closePath();
                    break;
            }
        }
        this.fill(context);
        this.stroke(context);
    }
};
Kinetic.Global.extend(Kinetic.Path, Kinetic.Shape);

/*
 * Utility methods written by jfollas to
 * handle length and point measurements
 */
Kinetic.Path.getLineLength = function(x1, y1, x2, y2) {
    return Math.sqrt((x2 - x1) * (x2 - x1) + (y2 - y1) * (y2 - y1));
};
Kinetic.Path.getPointOnLine = function(dist, P1x, P1y, P2x, P2y, fromX, fromY) {
    if(fromX === undefined) {
        fromX = P1x;
    }
    if(fromY === undefined) {
        fromY = P1y;
    }

    var m = (P2y - P1y) / ((P2x - P1x) + 0.00000001);
    var run = Math.sqrt(dist * dist / (1 + m * m));
    var rise = m * run;
    var pt;

    if((fromY - P1y) / ((fromX - P1x) + 0.00000001) === m) {
        pt = {
            x: fromX + run,
            y: fromY + rise
        };
    }
    else {
        var ix, iy;

        var len = this.getLineLength(P1x, P1y, P2x, P2y);
        if(len < 0.00000001) {
            return undefined;
        }
        var u = (((fromX - P1x) * (P2x - P1x)) + ((fromY - P1y) * (P2y - P1y)));
        u = u / (len * len);
        ix = P1x + u * (P2x - P1x);
        iy = P1y + u * (P2y - P1y);

        var pRise = this.getLineLength(fromX, fromY, ix, iy);
        var pRun = Math.sqrt(dist * dist - pRise * pRise);
        run = Math.sqrt(pRun * pRun / (1 + m * m));
        rise = m * run;
        pt = {
            x: ix + run,
            y: iy + rise
        };
    }

    return pt;
};

Kinetic.Path.getPointOnCubicBezier = function(pct, P1x, P1y, P2x, P2y, P3x, P3y, P4x, P4y) {
    function CB1(t) {
        return t * t * t;
    }
    function CB2(t) {
        return 3 * t * t * (1 - t);
    }
    function CB3(t) {
        return 3 * t * (1 - t) * (1 - t);
    }
    function CB4(t) {
        return (1 - t) * (1 - t) * (1 - t);
    }
    var x = P4x * CB1(pct) + P3x * CB2(pct) + P2x * CB3(pct) + P1x * CB4(pct);
    var y = P4y * CB1(pct) + P3y * CB2(pct) + P2y * CB3(pct) + P1y * CB4(pct);

    return {
        x: x,
        y: y
    };
};
Kinetic.Path.getPointOnQuadraticBezier = function(pct, P1x, P1y, P2x, P2y, P3x, P3y) {
    function QB1(t) {
        return t * t;
    }
    function QB2(t) {
        return 2 * t * (1 - t);
    }
    function QB3(t) {
        return (1 - t) * (1 - t);
    }
    var x = P3x * QB1(pct) + P2x * QB2(pct) + P1x * QB3(pct);
    var y = P3y * QB1(pct) + P2y * QB2(pct) + P1y * QB3(pct);

    return {
        x: x,
        y: y
    };
};
Kinetic.Path.getPointOnEllipticalArc = function(cx, cy, rx, ry, theta, psi) {
    var cosPsi = Math.cos(psi), sinPsi = Math.sin(psi);
    var pt = {
        x: rx * Math.cos(theta),
        y: ry * Math.sin(theta)
    };
    return {
        x: cx + (pt.x * cosPsi - pt.y * sinPsi),
        y: cy + (pt.x * sinPsi + pt.y * cosPsi)
    };
};
/**
 * get parsed data array from the data
 *  string.  V, v, H, h, and l data are converted to
 *  L data for the purpose of high performance Path
 *  rendering
 */
Kinetic.Path.parsePathData = function(data) {
    // Path Data Segment must begin with a moveTo
    //m (x y)+  Relative moveTo (subsequent points are treated as lineTo)
    //M (x y)+  Absolute moveTo (subsequent points are treated as lineTo)
    //l (x y)+  Relative lineTo
    //L (x y)+  Absolute LineTo
    //h (x)+    Relative horizontal lineTo
    //H (x)+    Absolute horizontal lineTo
    //v (y)+    Relative vertical lineTo
    //V (y)+    Absolute vertical lineTo
    //z (closepath)
    //Z (closepath)
    //c (x1 y1 x2 y2 x y)+ Relative Bezier curve
    //C (x1 y1 x2 y2 x y)+ Absolute Bezier curve
    //q (x1 y1 x y)+       Relative Quadratic Bezier
    //Q (x1 y1 x y)+       Absolute Quadratic Bezier
    //t (x y)+    Shorthand/Smooth Relative Quadratic Bezier
    //T (x y)+    Shorthand/Smooth Absolute Quadratic Bezier
    //s (x2 y2 x y)+       Shorthand/Smooth Relative Bezier curve
    //S (x2 y2 x y)+       Shorthand/Smooth Absolute Bezier curve
    //a (rx ry x-axis-rotation large-arc-flag sweep-flag x y)+     Relative Elliptical Arc
    //A (rx ry x-axis-rotation large-arc-flag sweep-flag x y)+  Absolute Elliptical Arc

    // return early if data is not defined
    if(!data) {
        return [];
    }

    // command string
    var cs = data;

    // command chars
    var cc = ['m', 'M', 'l', 'L', 'v', 'V', 'h', 'H', 'z', 'Z', 'c', 'C', 'q', 'Q', 't', 'T', 's', 'S', 'a', 'A'];
    // convert white spaces to commas
    cs = cs.replace(new RegExp(' ', 'g'), ',');
    // create pipes so that we can split the data
    for(var n = 0; n < cc.length; n++) {
        cs = cs.replace(new RegExp(cc[n], 'g'), '|' + cc[n]);
    }
    // create array
    var arr = cs.split('|');
    var ca = [];
    // init context point
    var cpx = 0;
    var cpy = 0;
    for(var n = 1; n < arr.length; n++) {
        var str = arr[n];
        var c = str.charAt(0);
        str = str.slice(1);
        // remove ,- for consistency
        str = str.replace(new RegExp(',-', 'g'), '-');
        // add commas so that it's easy to split
        str = str.replace(new RegExp('-', 'g'), ',-');
        str = str.replace(new RegExp('e,-', 'g'), 'e-');
        var p = str.split(',');
        if(p.length > 0 && p[0] === '') {
            p.shift();
        }
        // convert strings to floats
        for(var i = 0; i < p.length; i++) {
            p[i] = parseFloat(p[i]);
        }
        while(p.length > 0) {
            if(isNaN(p[0]))// case for a trailing comma before next command
                break;

            var cmd = null;
            var points = [];
            var startX = cpx, startY = cpy;

            // convert l, H, h, V, and v to L
            switch (c) {

                // Note: Keep the lineTo's above the moveTo's in this switch
                case 'l':
                    cpx += p.shift();
                    cpy += p.shift();
                    cmd = 'L';
                    points.push(cpx, cpy);
                    break;
                case 'L':
                    cpx = p.shift();
                    cpy = p.shift();
                    points.push(cpx, cpy);
                    break;

                // Note: lineTo handlers need to be above this point
                case 'm':
                    cpx += p.shift();
                    cpy += p.shift();
                    cmd = 'M';
                    points.push(cpx, cpy);
                    c = 'l';
                    // subsequent points are treated as relative lineTo
                    break;
                case 'M':
                    cpx = p.shift();
                    cpy = p.shift();
                    cmd = 'M';
                    points.push(cpx, cpy);
                    c = 'L';
                    // subsequent points are treated as absolute lineTo
                    break;

                case 'h':
                    cpx += p.shift();
                    cmd = 'L';
                    points.push(cpx, cpy);
                    break;
                case 'H':
                    cpx = p.shift();
                    cmd = 'L';
                    points.push(cpx, cpy);
                    break;
                case 'v':
                    cpy += p.shift();
                    cmd = 'L';
                    points.push(cpx, cpy);
                    break;
                case 'V':
                    cpy = p.shift();
                    cmd = 'L';
                    points.push(cpx, cpy);
                    break;
                case 'C':
                    points.push(p.shift(), p.shift(), p.shift(), p.shift());
                    cpx = p.shift();
                    cpy = p.shift();
                    points.push(cpx, cpy);
                    break;
                case 'c':
                    points.push(cpx + p.shift(), cpy + p.shift(), cpx + p.shift(), cpy + p.shift());
                    cpx += p.shift();
                    cpy += p.shift();
                    cmd = 'C';
                    points.push(cpx, cpy);
                    break;
                case 'S':
                    var ctlPtx = cpx, ctlPty = cpy;
                    var prevCmd = ca[ca.length - 1];
                    if(prevCmd.command === 'C') {
                        ctlPtx = cpx + (cpx - prevCmd.points[2]);
                        ctlPty = cpy + (cpy - prevCmd.points[3]);
                    }
                    points.push(ctlPtx, ctlPty, p.shift(), p.shift());
                    cpx = p.shift();
                    cpy = p.shift();
                    cmd = 'C';
                    points.push(cpx, cpy);
                    break;
                case 's':
                    var ctlPtx = cpx, ctlPty = cpy;
                    var prevCmd = ca[ca.length - 1];
                    if(prevCmd.command === 'C') {
                        ctlPtx = cpx + (cpx - prevCmd.points[2]);
                        ctlPty = cpy + (cpy - prevCmd.points[3]);
                    }
                    points.push(ctlPtx, ctlPty, cpx + p.shift(), cpy + p.shift());
                    cpx += p.shift();
                    cpy += p.shift();
                    cmd = 'C';
                    points.push(cpx, cpy);
                    break;
                case 'Q':
                    points.push(p.shift(), p.shift());
                    cpx = p.shift();
                    cpy = p.shift();
                    points.push(cpx, cpy);
                    break;
                case 'q':
                    points.push(cpx + p.shift(), cpy + p.shift());
                    cpx += p.shift();
                    cpy += p.shift();
                    cmd = 'Q';
                    points.push(cpx, cpy);
                    break;
                case 'T':
                    var ctlPtx = cpx, ctlPty = cpy;
                    var prevCmd = ca[ca.length - 1];
                    if(prevCmd.command === 'Q') {
                        ctlPtx = cpx + (cpx - prevCmd.points[0]);
                        ctlPty = cpy + (cpy - prevCmd.points[1]);
                    }
                    cpx = p.shift();
                    cpy = p.shift();
                    cmd = 'Q';
                    points.push(ctlPtx, ctlPty, cpx, cpy);
                    break;
                case 't':
                    var ctlPtx = cpx, ctlPty = cpy;
                    var prevCmd = ca[ca.length - 1];
                    if(prevCmd.command === 'Q') {
                        ctlPtx = cpx + (cpx - prevCmd.points[0]);
                        ctlPty = cpy + (cpy - prevCmd.points[1]);
                    }
                    cpx += p.shift();
                    cpy += p.shift();
                    cmd = 'Q';
                    points.push(ctlPtx, ctlPty, cpx, cpy);
                    break;
                case 'A':
                    var rx = p.shift(), ry = p.shift(), psi = p.shift(), fa = p.shift(), fs = p.shift();
                    var x1 = cpx, y1 = cpy;
                    cpx = p.shift(), cpy = p.shift();
                    cmd = 'A';
                    points = this.convertEndpointToCenterParameterization(x1, y1, cpx, cpy, fa, fs, rx, ry, psi);
                    break;
                case 'a':
                    var rx = p.shift(), ry = p.shift(), psi = p.shift(), fa = p.shift(), fs = p.shift();
                    var x1 = cpx, y1 = cpy;
                    cpx += p.shift(), cpy += p.shift();
                    cmd = 'A';
                    points = this.convertEndpointToCenterParameterization(x1, y1, cpx, cpy, fa, fs, rx, ry, psi);
                    break;
            }

            ca.push({
                command: cmd || c,
                points: points,
                start: {
                    x: startX,
                    y: startY
                },
                pathLength: this.calcLength(startX, startY, cmd || c, points)
            });
        }

        if(c === 'z' || c === 'Z') {
            ca.push({
                command: 'z',
                points: [],
                start: undefined,
                pathLength: 0
            });
        }
    }

    return ca;
};
Kinetic.Path.calcLength = function(x, y, cmd, points) {
    var len, p1, p2;
    var path = Kinetic.Path;

    switch (cmd) {
        case 'L':
            return path.getLineLength(x, y, points[0], points[1]);
        case 'C':
            // Approximates by breaking curve into 100 line segments
            len = 0.0;
            p1 = path.getPointOnCubicBezier(0, x, y, points[0], points[1], points[2], points[3], points[4], points[5]);
            for( t = 0.01; t <= 1; t += 0.01) {
                p2 = path.getPointOnCubicBezier(t, x, y, points[0], points[1], points[2], points[3], points[4], points[5]);
                len += path.getLineLength(p1.x, p1.y, p2.x, p2.y);
                p1 = p2;
            }
            return len;
        case 'Q':
            // Approximates by breaking curve into 100 line segments
            len = 0.0;
            p1 = path.getPointOnQuadraticBezier(0, x, y, points[0], points[1], points[2], points[3]);
            for( t = 0.01; t <= 1; t += 0.01) {
                p2 = path.getPointOnQuadraticBezier(t, x, y, points[0], points[1], points[2], points[3]);
                len += path.getLineLength(p1.x, p1.y, p2.x, p2.y);
                p1 = p2;
            }
            return len;
        case 'A':
            // Approximates by breaking curve into line segments
            len = 0.0;
            var start = points[4];
            // 4 = theta
            var dTheta = points[5];
            // 5 = dTheta
            var end = points[4] + dTheta;
            var inc = Math.PI / 180.0;
            // 1 degree resolution
            if(Math.abs(start - end) < inc) {
                inc = Math.abs(start - end);
            }
            // Note: for purpose of calculating arc length, not going to worry about rotating X-axis by angle psi
            p1 = path.getPointOnEllipticalArc(points[0], points[1], points[2], points[3], start, 0);
            if(dTheta < 0) {// clockwise
                for( t = start - inc; t > end; t -= inc) {
                    p2 = path.getPointOnEllipticalArc(points[0], points[1], points[2], points[3], t, 0);
                    len += path.getLineLength(p1.x, p1.y, p2.x, p2.y);
                    p1 = p2;
                }
            }
            else {// counter-clockwise
                for( t = start + inc; t < end; t += inc) {
                    p2 = path.getPointOnEllipticalArc(points[0], points[1], points[2], points[3], t, 0);
                    len += path.getLineLength(p1.x, p1.y, p2.x, p2.y);
                    p1 = p2;
                }
            }
            p2 = path.getPointOnEllipticalArc(points[0], points[1], points[2], points[3], end, 0);
            len += path.getLineLength(p1.x, p1.y, p2.x, p2.y);

            return len;
    }

    return 0;
};
Kinetic.Path.convertEndpointToCenterParameterization = function(x1, y1, x2, y2, fa, fs, rx, ry, psiDeg) {
    // Derived from: http://www.w3.org/TR/SVG/implnote.html#ArcImplementationNotes
    var psi = psiDeg * (Math.PI / 180.0);
    var xp = Math.cos(psi) * (x1 - x2) / 2.0 + Math.sin(psi) * (y1 - y2) / 2.0;
    var yp = -1 * Math.sin(psi) * (x1 - x2) / 2.0 + Math.cos(psi) * (y1 - y2) / 2.0;

    var lambda = (xp * xp) / (rx * rx) + (yp * yp) / (ry * ry);

    if(lambda > 1) {
        rx *= Math.sqrt(lambda);
        ry *= Math.sqrt(lambda);
    }

    var f = Math.sqrt((((rx * rx) * (ry * ry)) - ((rx * rx) * (yp * yp)) - ((ry * ry) * (xp * xp))) / ((rx * rx) * (yp * yp) + (ry * ry) * (xp * xp)));

    if(fa == fs) {
        f *= -1;
    }
    if(isNaN(f)) {
        f = 0;
    }

    var cxp = f * rx * yp / ry;
    var cyp = f * -ry * xp / rx;

    var cx = (x1 + x2) / 2.0 + Math.cos(psi) * cxp - Math.sin(psi) * cyp;
    var cy = (y1 + y2) / 2.0 + Math.sin(psi) * cxp + Math.cos(psi) * cyp;

    var vMag = function(v) {
        return Math.sqrt(v[0] * v[0] + v[1] * v[1]);
    };
    var vRatio = function(u, v) {
        return (u[0] * v[0] + u[1] * v[1]) / (vMag(u) * vMag(v));
    };
    var vAngle = function(u, v) {
        return (u[0] * v[1] < u[1] * v[0] ? -1 : 1) * Math.acos(vRatio(u, v));
    };
    var theta = vAngle([1, 0], [(xp - cxp) / rx, (yp - cyp) / ry]);
    var u = [(xp - cxp) / rx, (yp - cyp) / ry];
    var v = [(-1 * xp - cxp) / rx, (-1 * yp - cyp) / ry];
    var dTheta = vAngle(u, v);

    if(vRatio(u, v) <= -1) {
        dTheta = Math.PI;
    }
    if(vRatio(u, v) >= 1) {
        dTheta = 0;
    }
    if(fs === 0 && dTheta > 0) {
        dTheta = dTheta - 2 * Math.PI;
    }
    if(fs == 1 && dTheta < 0) {
        dTheta = dTheta + 2 * Math.PI;
    }
    return [cx, cy, rx, ry, theta, dTheta, psi, fs];
};

// add getters setters
Kinetic.Node.addGettersSetters(Kinetic.Path, ['data']);

/**
 * set SVG path data string.  This method
 *  also automatically parses the data string
 *  into a data array.  Currently supported SVG data:
 *  M, m, L, l, H, h, V, v, Q, q, T, t, C, c, S, s, A, a, Z, z
 * @name setData
 * @methodOf Kinetic.Path.prototype
 * @param {String} SVG path command string
 */

/**
 * get SVG path data string
 * @name getData
 * @methodOf Kinetic.Path.prototype
 */
///////////////////////////////////////////////////////////////////////
//  Text Path
///////////////////////////////////////////////////////////////////////
/**
 * Path constructor.
 * @author Jason Follas
 * @constructor
 * @augments Kinetic.Shape
 * @param {Object} config
 */
Kinetic.TextPath = function(config) {
    this._initTextPath(config);
};

Kinetic.TextPath.prototype = {
    _initTextPath: function(config) {
        this.setDefaultAttrs({
            fontFamily: 'Calibri',
            fontSize: 12,
            fontStyle: 'normal',
            detectionType: 'path',
            text: ''
        });

        this.dummyCanvas = document.createElement('canvas');
        this.shapeType = "TextPath";
        this.dataArray = [];
        var that = this;

        config.drawFunc = this.drawFunc;
        // call super constructor
        Kinetic.Shape.call(this, config);
        this.dataArray = Kinetic.Path.parsePathData(this.attrs.data);
        this.on('dataChange', function() {
            that.dataArray = Kinetic.Path.parsePathData(this.attrs.data);
        });
        // update text data for certain attr changes
        var attrs = ['text', 'textStroke', 'textStrokeWidth'];
        for(var n = 0; n < attrs.length; n++) {
            var attr = attrs[n];
            this.on(attr + 'Change', that._setTextData);
        }
        that._setTextData();
    },
    drawFunc: function(context) {
        var charArr = this.charArr;

        context.font = this.attrs.fontStyle + ' ' + this.attrs.fontSize + 'pt ' + this.attrs.fontFamily;
        context.textBaseline = 'middle';
        context.textAlign = 'left';
        context.save();

        var glyphInfo = this.glyphInfo;

        for(var i = 0; i < glyphInfo.length; i++) {
            context.save();

            var p0 = glyphInfo[i].p0;
            var p1 = glyphInfo[i].p1;
            var ht = parseFloat(this.attrs.fontSize);

            context.translate(p0.x, p0.y);

            context.rotate(glyphInfo[i].rotation);

            this.fillText(context, glyphInfo[i].text);
            this.strokeText(context, glyphInfo[i].text);

            context.restore();

            //// To assist with debugging visually, uncomment following
            // context.beginPath();
            // if (i % 2)
            // context.strokeStyle = 'cyan';
            // else
            // context.strokeStyle = 'green';

            // context.moveTo(p0.x, p0.y);
            // context.lineTo(p1.x, p1.y);
            // context.stroke();
        }

        context.restore();
    },
    /**
     * get text width in pixels
     * @name getTextWidth
     * @methodOf Kinetic.TextPath.prototype
     */
    getTextWidth: function() {
        return this.textWidth;
    },
    /**
     * get text height in pixels
     * @name getTextHeight
     * @methodOf Kinetic.TextPath.prototype
     */
    getTextHeight: function() {
        return this.textHeight;
    },
    _getTextSize: function(text) {
        var dummyCanvas = this.dummyCanvas;
        var context = dummyCanvas.getContext('2d');

        context.save();

        context.font = this.attrs.fontStyle + ' ' + this.attrs.fontSize + 'pt ' + this.attrs.fontFamily;
        var metrics = context.measureText(text);

        context.restore();

        return {
            width: metrics.width,
            height: parseInt(this.attrs.fontSize, 10)
        };
    },
    /**
     * set text data.
     */
    _setTextData: function() {

        var that = this;
        var size = this._getTextSize(this.attrs.text);
        this.textWidth = size.width;
        this.textHeight = size.height;

        this.glyphInfo = [];

        var charArr = this.attrs.text.split('');

        var p0, p1, pathCmd;

        var pIndex = -1;
        var currentT = 0;

        var getNextPathSegment = function() {
            currentT = 0;
            var pathData = that.dataArray;

            for(var i = pIndex + 1; i < pathData.length; i++) {
                if(pathData[i].pathLength > 0) {
                    pIndex = i;

                    return pathData[i];
                }
                else if(pathData[i].command == 'M') {
                    p0 = {
                        x: pathData[i].points[0],
                        y: pathData[i].points[1]
                    };
                }
            }

            return {};
        };
        var findSegmentToFitCharacter = function(c, before) {

            var glyphWidth = that._getTextSize(c).width;

            var currLen = 0;
            var attempts = 0;
            var needNextSegment = false;
            p1 = undefined;
            while(Math.abs(glyphWidth - currLen) / glyphWidth > 0.01 && attempts < 25) {
                attempts++;
                var cumulativePathLength = currLen;
                while(pathCmd === undefined) {
                    pathCmd = getNextPathSegment();

                    if(pathCmd && cumulativePathLength + pathCmd.pathLength < glyphWidth) {
                        cumulativePathLength += pathCmd.pathLength;
                        pathCmd = undefined;
                    }
                }

                if(pathCmd === {} || p0 === undefined)
                    return undefined;

                var needNewSegment = false;

                switch (pathCmd.command) {
                    case 'L':
                        if(Kinetic.Path.getLineLength(p0.x, p0.y, pathCmd.points[0], pathCmd.points[1]) > glyphWidth) {
                            p1 = Kinetic.Path.getPointOnLine(glyphWidth, p0.x, p0.y, pathCmd.points[0], pathCmd.points[1], p0.x, p0.y);
                        }
                        else
                            pathCmd = undefined;
                        break;
                    case 'A':

                        var start = pathCmd.points[4];
                        // 4 = theta
                        var dTheta = pathCmd.points[5];
                        // 5 = dTheta
                        var end = pathCmd.points[4] + dTheta;

                        if(currentT === 0)
                            currentT = start + 0.00000001;
                        // Just in case start is 0
                        else if(glyphWidth > currLen)
                            currentT += (Math.PI / 180.0) * dTheta / Math.abs(dTheta);
                        else
                            currentT -= Math.PI / 360.0 * dTheta / Math.abs(dTheta);

                        if(Math.abs(currentT) > Math.abs(end)) {
                            currentT = end;
                            needNewSegment = true;
                        }
                        p1 = Kinetic.Path.getPointOnEllipticalArc(pathCmd.points[0], pathCmd.points[1], pathCmd.points[2], pathCmd.points[3], currentT, pathCmd.points[6]);
                        break;
                    case 'C':
                        if(currentT === 0) {
                            if(glyphWidth > pathCmd.pathLength)
                                currentT = 0.00000001;
                            else
                                currentT = glyphWidth / pathCmd.pathLength;
                        }
                        else if(glyphWidth > currLen)
                            currentT += (glyphWidth - currLen) / pathCmd.pathLength;
                        else
                            currentT -= (currLen - glyphWidth) / pathCmd.pathLength;

                        if(currentT > 1.0) {
                            currentT = 1.0;
                            needNewSegment = true;
                        }
                        p1 = Kinetic.Path.getPointOnCubicBezier(currentT, pathCmd.start.x, pathCmd.start.y, pathCmd.points[0], pathCmd.points[1], pathCmd.points[2], pathCmd.points[3], pathCmd.points[4], pathCmd.points[5]);
                        break;
                    case 'Q':
                        if(currentT === 0)
                            currentT = glyphWidth / pathCmd.pathLength;
                        else if(glyphWidth > currLen)
                            currentT += (glyphWidth - currLen) / pathCmd.pathLength;
                        else
                            currentT -= (currLen - glyphWidth) / pathCmd.pathLength;

                        if(currentT > 1.0) {
                            currentT = 1.0;
                            needNewSegment = true;
                        }
                        p1 = Kinetic.Path.getPointOnQuadraticBezier(currentT, pathCmd.start.x, pathCmd.start.y, pathCmd.points[0], pathCmd.points[1], pathCmd.points[2], pathCmd.points[3]);
                        break;

                }

                if(p1 !== undefined) {
                    currLen = Kinetic.Path.getLineLength(p0.x, p0.y, p1.x, p1.y);
                }

                if(needNewSegment) {
                    needNewSegment = false;
                    pathCmd = undefined;
                }
            }
        };
        for(var i = 0; i < charArr.length; i++) {

            // Find p1 such that line segment between p0 and p1 is approx. width of glyph
            findSegmentToFitCharacter(charArr[i]);

            if(p0 === undefined || p1 === undefined)
                break;

            var width = Kinetic.Path.getLineLength(p0.x, p0.y, p1.x, p1.y);

            // Note: Since glyphs are rendered one at a time, any kerning pair data built into the font will not be used.
            // Can foresee having a rough pair table built in that the developer can override as needed.

            var kern = 0;
            // placeholder for future implementation

            var midpoint = Kinetic.Path.getPointOnLine(kern + width / 2.0, p0.x, p0.y, p1.x, p1.y);

            var rotation = Math.atan2((p1.y - p0.y), (p1.x - p0.x));
            this.glyphInfo.push({
                transposeX: midpoint.x,
                transposeY: midpoint.y,
                text: charArr[i],
                rotation: rotation,
                p0: p0,
                p1: p1
            });
            p0 = p1;
        }
    }
};
Kinetic.Global.extend(Kinetic.TextPath, Kinetic.Shape);

// add setters and getters
Kinetic.Node.addGettersSetters(Kinetic.TextPath, ['fontFamily', 'fontSize', 'fontStyle', 'textFill', 'textStroke', 'textStrokeWidth', 'text']);

/**
 * set font family
 * @name setFontFamily
 * @methodOf Kinetic.TextPath.prototype
 * @param {String} fontFamily
 */

/**
 * set font size
 * @name setFontSize
 * @methodOf Kinetic.TextPath.prototype
 * @param {int} fontSize
 */

/**
 * set font style.  Can be "normal", "italic", or "bold".  "normal" is the default.
 * @name setFontStyle
 * @methodOf Kinetic.TextPath.prototype
 * @param {String} fontStyle
 */

/**
 * set text fill color
 * @name setTextFill
 * @methodOf Kinetic.TextPath.prototype
 * @param {String} textFill
 */

/**
 * set text stroke color
 * @name setFontStroke
 * @methodOf Kinetic.TextPath.prototype
 * @param {String} textStroke
 */

/**
 * set text stroke width
 * @name setTextStrokeWidth
 * @methodOf Kinetic.TextPath.prototype
 * @param {int} textStrokeWidth
 */

/**
 * set text
 * @name setText
 * @methodOf Kinetic.TextPath.prototype
 * @param {String} text
 */

/**
 * get font family
 * @name getFontFamily
 * @methodOf Kinetic.TextPath.prototype
 */

/**
 * get font size
 * @name getFontSize
 * @methodOf Kinetic.TextPath.prototype
 */

/**
 * get font style
 * @name getFontStyle
 * @methodOf Kinetic.TextPath.prototype
 */

/**
 * get text fill color
 * @name getTextFill
 * @methodOf Kinetic.TextPath.prototype
 */

/**
 * get text stroke color
 * @name getTextStroke
 * @methodOf Kinetic.TextPath.prototype
 */

/**
 * get text stroke width
 * @name getTextStrokeWidth
 * @methodOf Kinetic.TextPath.prototype
 */

/**
 * get text
 * @name getText
 * @methodOf Kinetic.TextPath.prototype
 */<|MERGE_RESOLUTION|>--- conflicted
+++ resolved
@@ -3,11 +3,7 @@
  * http://www.kineticjs.com/
  * Copyright 2012, Eric Rowell
  * Licensed under the MIT or GPL Version 2 licenses.
-<<<<<<< HEAD
  * Date: Sep 17 2012
-=======
- * Date: Sep 02 2012
->>>>>>> 580e5268
  *
  * Copyright (C) 2011 - 2012 by Eric Rowell
  *
@@ -2616,7 +2612,7 @@
     /**
      * clone node
      * @name clone
-     * @methodOf Kinetic.Node.prototype
+     * @methodOf Kinetic.Container.prototype
      * @param {Object} attrs override attrs
      */
     clone: function(obj) {
