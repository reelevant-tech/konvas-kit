suite('Stage', function() {

    // ======================================================
    test('instantiate stage with id', function() {
      var container = Konva.document.createElement('div');
      container.id = 'container';

      konvaContainer.appendChild(container);

      var stage = new Konva.Stage({
          container: 'container',
          width: 578,
          height: 200
      });

      assert.equal(stage.getContent().className, 'konvajs-content');
      assert.equal(stage.getContent().getAttribute('role'), 'presentation');


    });

    // ======================================================
    test('test stage buffer canvas and hit buffer canvas', function() {
      var container = Konva.document.createElement('div');
      container.id = 'container';

      konvaContainer.appendChild(container);

      // simulate pixelRatio = 2
      Konva.pixelRatio = 2;

      var stage = new Konva.Stage({
          container: 'container',
          width: 578,
          height: 200
      });


      assert.equal(stage.bufferCanvas.getPixelRatio(), 2);
      assert.equal(stage.bufferHitCanvas.getPixelRatio(), 1);

      // reset
      Konva.pixelRatio = 1;
    });

    // ======================================================
    test('instantiate stage with dom element', function() {
      var container = Konva.document.createElement('div');

      konvaContainer.appendChild(container);

      var stage = new Konva.Stage({
          container: container,
          width: 578,
          height: 200
      });
    });

    // ======================================================
    test('stage instantiation should clear container', function() {
        var container = Konva.document.createElement('div');
        var dummy = Konva.document.createElement('p');

        container.appendChild(dummy);
        konvaContainer.appendChild(container);

        var stage = new Konva.Stage({
            container: container,
            width: 578,
            height: 200
        });

        assert.equal(container.getElementsByTagName('p').length, 0, 'container should have no p tags');
    });

    // ======================================================
    test('test stage cloning', function() {
        var stage = addStage();
        var layer = new Konva.Layer();
        stage.add(layer);

        var stageClone = stage.clone();
        assert.notEqual(stage.getContainer(), stageClone.getContainer(), 'clone should be in different container');

        assert.equal(stage.getContainer().childNodes[0].childNodes.length, 1, 'container should not have changes');

    });

    // ======================================================
    test('set stage size', function() {
        var stage = addStage();

        var layer = new Konva.Layer();

        var circle = new Konva.Circle({
            x: stage.getWidth() / 2,
            y: stage.getHeight() / 2,
            radius: 70,
            fill: 'green',
            stroke: 'black',
            strokeWidth: 4,
            name: 'myCircle'
        });

        assert.equal(stage.getSize().width, 578);
        assert.equal(stage.getSize().height, 200);
        stage.setSize({width:1, height:2});
        assert.equal(stage.getSize().width, 1);
        assert.equal(stage.getSize().height, 2);
        stage.setSize({width: 3, height: 3});
        assert.equal(stage.getSize().width, 3);
        assert.equal(stage.getSize().height, 3);
        stage.setSize({
            width: 4,
            height: 5
        });
        assert.equal(stage.getSize().width, 4);
        assert.equal(stage.getSize().height, 5);
        stage.setWidth(6);
        assert.equal(stage.getSize().width, 6);
        assert.equal(stage.getSize().height, 5);
        stage.setHeight(7);
        assert.equal(stage.getSize().width, 6);
        assert.equal(stage.getSize().height, 7);
        stage.setSize({width: 8, height: 9});
        assert.equal(stage.getSize().width, 8);
        assert.equal(stage.getSize().height, 9);
        stage.setSize({width:10, height:11});
        assert.equal(stage.getSize().width, 10);
        assert.equal(stage.getSize().height, 11);

        layer.add(circle);
        stage.add(layer);

        stage.setSize({width:333, height:155});

        assert.equal(stage.getSize().width, 333);
        assert.equal(stage.getSize().height, 155);
        assert.equal(stage.getContent().style.width, '333px');
        assert.equal(stage.getContent().style.height, '155px');
        assert.equal(layer.getCanvas()._canvas.width, 333 * layer.getCanvas().getPixelRatio());
        assert.equal(layer.getCanvas()._canvas.height, 155 * layer.getCanvas().getPixelRatio());
    });

    // ======================================================
    test('get stage DOM', function() {
        var stage = addStage();

        assert.equal(stage.getContent().className, 'konvajs-content');
    });

    // ======================================================
    test('stage getIntersection()', function() {
        var stage = addStage();
        var layer = new Konva.Layer();

        var redCircle = new Konva.Circle({
            x: 380,
            y: stage.getHeight() / 2,
            radius: 70,
            strokeWidth: 4,
            fill: 'red',
            stroke: 'black',
            id: 'redCircle'
        });

        var greenCircle = new Konva.Circle({
            x: 300,
            y: stage.getHeight() / 2,
            radius: 70,
            strokeWidth: 4,
            fill: 'green',
            stroke: 'black',
            id: 'greenCircle'
        });

        layer.add(redCircle);
        layer.add(greenCircle);
        stage.add(layer);

        assert.equal(stage.getIntersection({x:300, y:100}).getId(), 'greenCircle', 'shape should be greenCircle');
        assert.equal(stage.getIntersection({x:380, y:100}).getId(), 'redCircle', 'shape should be redCircle');
        assert.equal(stage.getIntersection({x:100, y:100}), null, 'shape should be null');
    });

    // ======================================================
    test('layer getIntersection() with selector', function() {
        var stage = addStage();
        var layer = new Konva.Layer({
            name: 'layer'
        });

        var group = new Konva.Group({
            name: 'group'
        });

        var circle = new Konva.Circle({
            x: stage.getWidth() / 2,
            y: stage.getHeight() / 2,
            radius: 70,
            strokeWidth: 4,
            fill: 'red',
            stroke: 'black',
        });

        group.add(circle)
        layer.add(group);
        stage.add(layer);

        assert.equal(stage.getIntersection({x: stage.width() / 2, y: stage.height() / 2}, 'Circle'), circle, 'intersection with shape selector');
        assert.equal(stage.getIntersection({x: stage.width() / 2, y: stage.height() / 2}, '.group'), group, 'intersection with group selector');
        assert.equal(stage.getIntersection({x: stage.width() / 2, y: stage.height() / 2}, 'Stage'), stage, 'intersection with stage selector');
    });

    // ======================================================
    test('stage getIntersection() edge detection', function() {
        var stage = addStage();
        var layer = new Konva.Layer();

        var redCircle = new Konva.Circle({
            x: 380,
            y: stage.getHeight() / 2,
            radius: 70,
            strokeWidth: 4,
            fill: 'red',
            stroke: 'black',
            id: 'redCircle'
        });

        var greenCircle = new Konva.Circle({
            x: 300,
            y: stage.getHeight() / 2,
            radius: 70,
            strokeWidth: 4,
            fill: 'green',
            stroke: 'black',
            id: 'greenCircle'
        });

        stage.on('contentMousemove', function() {
            var pos = stage.getPointerPosition();
            var shape = stage.getIntersection(pos);
            if (!shape){
                //console.log(pos);
            }
        });

        layer.add(redCircle);
        layer.add(greenCircle);
        stage.add(layer);

        assert.equal(stage.getIntersection({x:370, y:93}).getId(), 'greenCircle', 'shape should be greenCircle');
        // TODO: this passes in the browser but fails in phantomjs.  no idea why.
        //assert.equal(stage.getIntersection(371, 93).getId(), 'greenCircle', 'shape should be greenCircle');
        assert.equal(stage.getIntersection({x:372, y:93}).getId(), 'redCircle', 'shape should be redCircle');

        //console.log(layer.hitCanvas.context._context.getImageData(1, 1, 1, 1).data)


    });

    // ======================================================
    test('test getAllIntersections', function() {
        var stage = addStage();
        var layer = new Konva.Layer();

        var redCircle = new Konva.Circle({
            x: 380,
            y: stage.getHeight() / 2,
            radius: 70,
            strokeWidth: 4,
            fill: 'red',
            stroke: 'black',
            id: 'redCircle'
        });

        var greenCircle = new Konva.Circle({
            x: 300,
            y: stage.getHeight() / 2,
            radius: 70,
            strokeWidth: 4,
            fill: 'green',
            stroke: 'black',
            id: 'greenCircle'
        });

        layer.add(redCircle);
        layer.add(greenCircle);
        stage.add(layer);

        // test individual shapes
        assert.equal(stage.getAllIntersections({x: 266, y:114}).length, 1, '17) getAllIntersections should return one shape');
        assert.equal(stage.getAllIntersections({x: 266, y:114})[0].getId(), 'greenCircle', '19) first intersection should be greenCircle');

        assert.equal(stage.getAllIntersections({x: 414, y:115}).length, 1, '18) getAllIntersections should return one shape');
        assert.equal(stage.getAllIntersections({x: 414, y:115})[0].getId(), 'redCircle', '20) first intersection should be redCircle');

        assert.equal(stage.getAllIntersections({x: 350, y:118}).length, 2, '1) getAllIntersections should return two shapes');
        assert.equal(stage.getAllIntersections({x: 350, y:118})[0].getId(), 'redCircle', '2) first intersection should be redCircle');
        assert.equal(stage.getAllIntersections({x: 350, y:118})[1].getId(), 'greenCircle', '3) second intersection should be greenCircle');

        // hide green circle.  make sure only red circle is in result set
        greenCircle.hide();
        layer.draw();

        assert.equal(stage.getAllIntersections({x: 350, y:118}).length, 1, '4) getAllIntersections should return one shape');
        assert.equal(stage.getAllIntersections({x: 350, y:118})[0].getId(), 'redCircle', '5) first intersection should be redCircle');

        // show green circle again.  make sure both circles are in result set
        greenCircle.show();
        layer.draw();

        assert.equal(stage.getAllIntersections({x: 350, y:118}).length, 2, '6) getAllIntersections should return two shapes');
        assert.equal(stage.getAllIntersections({x: 350, y:118})[0].getId(), 'redCircle', '7) first intersection should be redCircle');
        assert.equal(stage.getAllIntersections({x: 350, y:118})[1].getId(), 'greenCircle', '8) second intersection should be greenCircle');

        // hide red circle.  make sure only green circle is in result set
        redCircle.hide();
        layer.draw();

        assert.equal(stage.getAllIntersections({x: 350, y:118}).length, 1, '9) getAllIntersections should return one shape');
        assert.equal(stage.getAllIntersections({x: 350, y:118})[0].getId(), 'greenCircle', '10) first intersection should be greenCircle');

        // show red circle again.  make sure both circles are in result set
        redCircle.show();
        layer.draw();

        assert.equal(stage.getAllIntersections({x: 350, y:118}).length, 2, '11) getAllIntersections should return two shapes');
        assert.equal(stage.getAllIntersections({x: 350, y:118})[0].getId(), 'redCircle', '12) first intersection should be redCircle');
        assert.equal(stage.getAllIntersections({x: 350, y:118})[1].getId(), 'greenCircle', '13) second intersection should be greenCircle');

        // test from layer
        assert.equal(layer.getAllIntersections({x: 350, y:118}).length, 2, '14) getAllIntersections should return two shapes');
        assert.equal(layer.getAllIntersections({x: 350, y:118})[0].getId(), 'redCircle', '15) first intersection should be redCircle');
        assert.equal(layer.getAllIntersections({x: 350, y:118})[1].getId(), 'greenCircle', '16) second intersection should be greenCircle');

    });

    // ======================================================
    test('scale stage after add layer', function() {
        var stage = addStage();
        var layer = new Konva.Layer();
        var circle = new Konva.Circle({
            x: stage.getWidth() / 2,
            y: stage.getHeight() / 2,
            radius: 70,
            fill: 'green',
            stroke: 'black',
            strokeWidth: 4
        });

        layer.add(circle);
        stage.add(layer);

        stage.setScale({x:0.5, y:0.5});

        assert.equal(stage.getScale().x, 0.5, 'stage scale x should be 0.5');
        assert.equal(stage.getScale().y, 0.5, 'stage scale y should be 0.5');
        stage.draw();
    });

    // ======================================================
    test('scale stage before add shape', function() {
        var stage = addStage();
        var layer = new Konva.Layer();
        var circle = new Konva.Circle({
            x: stage.getWidth() / 2,
            y: stage.getHeight() / 2,
            radius: 70,
            fill: 'green',
            stroke: 'black',
            strokeWidth: 4
        });

<<<<<<< HEAD
        stage.setScale({x:0.5, y:0.5});
=======
    layer.add(redCircle);
    layer.add(greenCircle);
    stage.add(layer);

    // test individual shapes
    assert.equal(
      stage.getAllIntersections({ x: 266, y: 114 }).length,
      1,
      '17) getAllIntersections should return one shape'
    );
    assert.equal(
      stage.getAllIntersections({ x: 266, y: 114 })[0].getId(),
      'greenCircle',
      '19) first intersection should be greenCircle'
    );

    assert.equal(
      stage.getAllIntersections({ x: 414, y: 115 }).length,
      1,
      '18) getAllIntersections should return one shape'
    );
    assert.equal(
      stage.getAllIntersections({ x: 414, y: 115 })[0].getId(),
      'redCircle',
      '20) first intersection should be redCircle'
    );

    assert.equal(
      stage.getAllIntersections({ x: 350, y: 118 }).length,
      2,
      '1) getAllIntersections should return two shapes'
    );
    assert.equal(
      stage.getAllIntersections({ x: 350, y: 118 })[0].getId(),
      'redCircle',
      '2) first intersection should be redCircle'
    );
    assert.equal(
      stage.getAllIntersections({ x: 350, y: 118 })[1].getId(),
      'greenCircle',
      '3) second intersection should be greenCircle'
    );

    // hide green circle.  make sure only red circle is in result set
    greenCircle.hide();
    layer.draw();

    assert.equal(
      stage.getAllIntersections({ x: 350, y: 118 }).length,
      1,
      '4) getAllIntersections should return one shape'
    );
    assert.equal(
      stage.getAllIntersections({ x: 350, y: 118 })[0].getId(),
      'redCircle',
      '5) first intersection should be redCircle'
    );

    // show green circle again.  make sure both circles are in result set
    greenCircle.show();
    layer.draw();

    assert.equal(
      stage.getAllIntersections({ x: 350, y: 118 }).length,
      2,
      '6) getAllIntersections should return two shapes'
    );
    assert.equal(
      stage.getAllIntersections({ x: 350, y: 118 })[0].getId(),
      'redCircle',
      '7) first intersection should be redCircle'
    );
    assert.equal(
      stage.getAllIntersections({ x: 350, y: 118 })[1].getId(),
      'greenCircle',
      '8) second intersection should be greenCircle'
    );

    // hide red circle.  make sure only green circle is in result set
    redCircle.hide();
    layer.draw();

    assert.equal(
      stage.getAllIntersections({ x: 350, y: 118 }).length,
      1,
      '9) getAllIntersections should return one shape'
    );
    assert.equal(
      stage.getAllIntersections({ x: 350, y: 118 })[0].getId(),
      'greenCircle',
      '10) first intersection should be greenCircle'
    );

    // show red circle again.  make sure both circles are in result set
    redCircle.show();
    layer.draw();

    assert.equal(
      stage.getAllIntersections({ x: 350, y: 118 }).length,
      2,
      '11) getAllIntersections should return two shapes'
    );
    assert.equal(
      stage.getAllIntersections({ x: 350, y: 118 })[0].getId(),
      'redCircle',
      '12) first intersection should be redCircle'
    );
    assert.equal(
      stage.getAllIntersections({ x: 350, y: 118 })[1].getId(),
      'greenCircle',
      '13) second intersection should be greenCircle'
    );

    // test from layer
    assert.equal(
      layer.getAllIntersections({ x: 350, y: 118 }).length,
      2,
      '14) getAllIntersections should return two shapes'
    );
    assert.equal(
      layer.getAllIntersections({ x: 350, y: 118 })[0].getId(),
      'redCircle',
      '15) first intersection should be redCircle'
    );
    assert.equal(
      layer.getAllIntersections({ x: 350, y: 118 })[1].getId(),
      'greenCircle',
      '16) second intersection should be greenCircle'
    );
  });

  // ======================================================
  test('test getAllIntersections for text', function() {
    var stage = addStage();
    var layer = new Konva.Layer();

    var text = new Konva.Text({
      x: 0,
      y: 0,
      text: 'Hello world',
      fontSize: 50,
      name: 'intersectText'
    });

    layer.add(text);
    stage.add(layer);

    // test individual shapes
    assert.equal(
      stage.getAllIntersections({ x: 10, y: 10 }).length,
      1,
      '17) getAllIntersections should return one shape'
    );
  });

  // ======================================================
  test('scale stage after add layer', function() {
    var stage = addStage();
    var layer = new Konva.Layer();
    var circle = new Konva.Circle({
      x: stage.getWidth() / 2,
      y: stage.getHeight() / 2,
      radius: 70,
      fill: 'green',
      stroke: 'black',
      strokeWidth: 4
    });
>>>>>>> 8397de48

        assert.equal(stage.getScale().x, 0.5, 'stage scale x should be 0.5');
        assert.equal(stage.getScale().y, 0.5, 'stage scale y should be 0.5');

        layer.add(circle);
        stage.add(layer);
    });

    // ======================================================
    test('remove stage', function() {
        var stage = addStage();
        var layer = new Konva.Layer();
        var circle = new Konva.Circle({
            x: stage.getWidth() / 2,
            y: stage.getHeight() / 2,
            radius: 70,
            fill: 'green',
            stroke: 'black',
            strokeWidth: 4
        });

        layer.add(circle);
        stage.add(layer);

        // remove should have no effect, and should cause no JS error
        stage.remove();


    });

    // ======================================================
    test('destroy stage', function() {
        var container = Konva.document.createElement('div');

        konvaContainer.appendChild(container);

        var stage = new Konva.Stage({
            container: container,
            width: 578,
            height: 200,
            id: 'stageFalconId',
            name: 'stageFalconName'
        });

        var layer = new Konva.Layer();
        var circle = new Konva.Circle({
            x: stage.getWidth() / 2,
            y: stage.getHeight() / 2,
            radius: 70,
            fill: 'green',
            stroke: 'black',
            strokeWidth: 4,
            id: 'circleFalconId',
            name: 'circleFalconName'
        });

        layer.add(circle);
        stage.add(layer);

        assert.equal(Konva.ids.stageFalconId._id, stage._id, 'stage id should be in global ids map');
        assert.equal(Konva.names.stageFalconName[0]._id, stage._id, 'stage name should be in global names map');
        assert.equal(Konva.ids.circleFalconId._id, circle._id, 'circle id should be in global ids map');
        assert.equal(Konva.names.circleFalconName[0]._id, circle._id, 'circle name should be in global names map');

        stage.destroy();

        assert.equal(Konva.ids.stageFalconId, undefined, 'stage should no longer be in ids map');
        assert.equal(Konva.names.stageFalconName, undefined, 'stage should no longer be in names map');
        assert.equal(Konva.ids.circleFalconId, undefined, 'circle should no longer be in ids map');
        assert.equal(Konva.names.circleFalconName, undefined, 'circle should no longer be in names map');
        assert.equal(Konva.stages.indexOf(stage) === -1, true, 'stage should not be in stages array');


    });

    // ======================================================
    test('scale stage with no shapes', function() {
        var stage = addStage();

        var layer = new Konva.Layer();

        stage.add(layer);
        stage.setScale(0.5);

        stage.draw();
    });

    // ======================================================
    test('test stage.getStage()', function() {
        var stage = addStage();

        assert.notEqual(stage.getStage(), undefined);

        //console.log(stage.getStage());
    });

    test('add multiple layers to stage', function() {
        var stage = addStage();
        var layer1 = new Konva.Layer();
        var layer2 = new Konva.Layer();
        var layer3 = new Konva.Layer();
        stage.add(layer1, layer2, layer3);
        assert.equal(stage.getLayers().length, 3, 'stage has exactly three layers');
    });
    // ======================================================
    test('test drag and click', function() {
        var stage = addStage();
        var layer = new Konva.Layer();
        var rect = new Konva.Rect({
            x: 50,
            y: 50,
            width: 50,
            height: 50,
            fill: 'red',
            draggable: true
        });

        layer.add(rect);
        stage.add(layer);

        rect.on('dblclick', function() {
            assert(false, 'double click fired');
        });

        var y = 60;

        // simulate dragging
        stage.simulateMouseDown({
            x: 60,
            y: y
        });

        stage.simulateMouseMove({
            x: 61,
            y: y
        });

        stage.simulateMouseMove({
            x: 62,
            y: y
        });

        stage.simulateMouseMove({
            x: 63,
            y: y
        });

        stage.simulateMouseMove({
            x: 64,
            y: y
        });

        stage.simulateMouseUp({
            x: 65,
            y: y
        });

        assert.equal(Konva.isDragging(), false);
        assert.equal(Konva.DD.node, undefined);
        // simulate click
        stage.simulateMouseDown({
            x: 66,
            y: y
        });

        stage.simulateMouseUp({
            x: 66,
            y: y
        });
        assert.equal(Konva.isDragging(), false);
        assert.equal(Konva.DD.node, undefined);
    });

    test.skip('toDataURL + HDPI', function(done) {
        Konva.pixelRatio = 2;

        var stage = addStage();
        var layer = new Konva.Layer();

        var image = new Image();
        image.onload = function() {
            var lion = new Konva.Image({
                image: image,
                draggable: true
            });

            lion.cache();
            lion.drawHitFromCache();

            layer.add(lion);
            stage.add(layer);
            stage.draw();

            var snapshotStage = addStage();

            stage.toImage({
                callback: function (image) {
                    var imageNode = new Konva.Image({
                        image: image
                    });
                    var snapshotLayer = new Konva.Layer();
                    snapshotLayer.add(imageNode);
                    snapshotStage.add(snapshotLayer);
                    snapshotStage.draw();
                    Konva.pixelRatio = undefined;
                    done();
                }
            });
        };
        image.src = 'assets/lion.png';
    });

    test('toDataURL in sync way', function() {
        var stage = addStage();
        var layer = new Konva.Layer();
        var circle = new Konva.Circle({
            x: stage.width() / 2,
            y: stage.height() / 2,
            fill: 'red',
            radius: 50
        });
        layer.add(circle);
        stage.add(layer);
        assert.equal(stage.toDataURL(), layer.toDataURL());
    });

    test('check hit graph with stage listeting property', function() {
      var stage = addStage();
      var layer = new Konva.Layer();
      stage.add(layer);
      showHit(layer);
      var circle = new Konva.Circle({
        fill: 'green',
        radius: 50
      });
      layer.add(circle);

      var pos = {
        x: stage.width() / 2,
        y: stage.height() /2
      };
      circle.position(pos);
      stage.draw();

      // try to detect circle via hit graph
      assert.equal(stage.getIntersection(pos), circle, 'has circle');

      // disable hit graph
      stage.listening(false);
      stage.draw();
      assert.equal(!!stage.getIntersection(pos), false, 'no circle');

      // enable it again
      stage.listening(true);
      stage.draw();
      assert.equal(stage.getIntersection(pos), circle, 'circle again');
    });
});<|MERGE_RESOLUTION|>--- conflicted
+++ resolved
@@ -1,380 +1,341 @@
 suite('Stage', function() {
-
-    // ======================================================
-    test('instantiate stage with id', function() {
-      var container = Konva.document.createElement('div');
-      container.id = 'container';
-
-      konvaContainer.appendChild(container);
-
-      var stage = new Konva.Stage({
-          container: 'container',
-          width: 578,
-          height: 200
-      });
-
-      assert.equal(stage.getContent().className, 'konvajs-content');
-      assert.equal(stage.getContent().getAttribute('role'), 'presentation');
-
-
-    });
-
-    // ======================================================
-    test('test stage buffer canvas and hit buffer canvas', function() {
-      var container = Konva.document.createElement('div');
-      container.id = 'container';
-
-      konvaContainer.appendChild(container);
-
-      // simulate pixelRatio = 2
-      Konva.pixelRatio = 2;
-
-      var stage = new Konva.Stage({
-          container: 'container',
-          width: 578,
-          height: 200
-      });
-
-
-      assert.equal(stage.bufferCanvas.getPixelRatio(), 2);
-      assert.equal(stage.bufferHitCanvas.getPixelRatio(), 1);
-
-      // reset
-      Konva.pixelRatio = 1;
-    });
-
-    // ======================================================
-    test('instantiate stage with dom element', function() {
-      var container = Konva.document.createElement('div');
-
-      konvaContainer.appendChild(container);
-
-      var stage = new Konva.Stage({
-          container: container,
-          width: 578,
-          height: 200
-      });
-    });
-
-    // ======================================================
-    test('stage instantiation should clear container', function() {
-        var container = Konva.document.createElement('div');
-        var dummy = Konva.document.createElement('p');
-
-        container.appendChild(dummy);
-        konvaContainer.appendChild(container);
-
-        var stage = new Konva.Stage({
-            container: container,
-            width: 578,
-            height: 200
-        });
-
-        assert.equal(container.getElementsByTagName('p').length, 0, 'container should have no p tags');
-    });
-
-    // ======================================================
-    test('test stage cloning', function() {
-        var stage = addStage();
-        var layer = new Konva.Layer();
-        stage.add(layer);
-
-        var stageClone = stage.clone();
-        assert.notEqual(stage.getContainer(), stageClone.getContainer(), 'clone should be in different container');
-
-        assert.equal(stage.getContainer().childNodes[0].childNodes.length, 1, 'container should not have changes');
-
-    });
-
-    // ======================================================
-    test('set stage size', function() {
-        var stage = addStage();
-
-        var layer = new Konva.Layer();
-
-        var circle = new Konva.Circle({
-            x: stage.getWidth() / 2,
-            y: stage.getHeight() / 2,
-            radius: 70,
-            fill: 'green',
-            stroke: 'black',
-            strokeWidth: 4,
-            name: 'myCircle'
-        });
-
-        assert.equal(stage.getSize().width, 578);
-        assert.equal(stage.getSize().height, 200);
-        stage.setSize({width:1, height:2});
-        assert.equal(stage.getSize().width, 1);
-        assert.equal(stage.getSize().height, 2);
-        stage.setSize({width: 3, height: 3});
-        assert.equal(stage.getSize().width, 3);
-        assert.equal(stage.getSize().height, 3);
-        stage.setSize({
-            width: 4,
-            height: 5
-        });
-        assert.equal(stage.getSize().width, 4);
-        assert.equal(stage.getSize().height, 5);
-        stage.setWidth(6);
-        assert.equal(stage.getSize().width, 6);
-        assert.equal(stage.getSize().height, 5);
-        stage.setHeight(7);
-        assert.equal(stage.getSize().width, 6);
-        assert.equal(stage.getSize().height, 7);
-        stage.setSize({width: 8, height: 9});
-        assert.equal(stage.getSize().width, 8);
-        assert.equal(stage.getSize().height, 9);
-        stage.setSize({width:10, height:11});
-        assert.equal(stage.getSize().width, 10);
-        assert.equal(stage.getSize().height, 11);
-
-        layer.add(circle);
-        stage.add(layer);
-
-        stage.setSize({width:333, height:155});
-
-        assert.equal(stage.getSize().width, 333);
-        assert.equal(stage.getSize().height, 155);
-        assert.equal(stage.getContent().style.width, '333px');
-        assert.equal(stage.getContent().style.height, '155px');
-        assert.equal(layer.getCanvas()._canvas.width, 333 * layer.getCanvas().getPixelRatio());
-        assert.equal(layer.getCanvas()._canvas.height, 155 * layer.getCanvas().getPixelRatio());
-    });
-
-    // ======================================================
-    test('get stage DOM', function() {
-        var stage = addStage();
-
-        assert.equal(stage.getContent().className, 'konvajs-content');
-    });
-
-    // ======================================================
-    test('stage getIntersection()', function() {
-        var stage = addStage();
-        var layer = new Konva.Layer();
-
-        var redCircle = new Konva.Circle({
-            x: 380,
-            y: stage.getHeight() / 2,
-            radius: 70,
-            strokeWidth: 4,
-            fill: 'red',
-            stroke: 'black',
-            id: 'redCircle'
-        });
-
-        var greenCircle = new Konva.Circle({
-            x: 300,
-            y: stage.getHeight() / 2,
-            radius: 70,
-            strokeWidth: 4,
-            fill: 'green',
-            stroke: 'black',
-            id: 'greenCircle'
-        });
-
-        layer.add(redCircle);
-        layer.add(greenCircle);
-        stage.add(layer);
-
-        assert.equal(stage.getIntersection({x:300, y:100}).getId(), 'greenCircle', 'shape should be greenCircle');
-        assert.equal(stage.getIntersection({x:380, y:100}).getId(), 'redCircle', 'shape should be redCircle');
-        assert.equal(stage.getIntersection({x:100, y:100}), null, 'shape should be null');
-    });
-
-    // ======================================================
-    test('layer getIntersection() with selector', function() {
-        var stage = addStage();
-        var layer = new Konva.Layer({
-            name: 'layer'
-        });
-
-        var group = new Konva.Group({
-            name: 'group'
-        });
-
-        var circle = new Konva.Circle({
-            x: stage.getWidth() / 2,
-            y: stage.getHeight() / 2,
-            radius: 70,
-            strokeWidth: 4,
-            fill: 'red',
-            stroke: 'black',
-        });
-
-        group.add(circle)
-        layer.add(group);
-        stage.add(layer);
-
-        assert.equal(stage.getIntersection({x: stage.width() / 2, y: stage.height() / 2}, 'Circle'), circle, 'intersection with shape selector');
-        assert.equal(stage.getIntersection({x: stage.width() / 2, y: stage.height() / 2}, '.group'), group, 'intersection with group selector');
-        assert.equal(stage.getIntersection({x: stage.width() / 2, y: stage.height() / 2}, 'Stage'), stage, 'intersection with stage selector');
-    });
-
-    // ======================================================
-    test('stage getIntersection() edge detection', function() {
-        var stage = addStage();
-        var layer = new Konva.Layer();
-
-        var redCircle = new Konva.Circle({
-            x: 380,
-            y: stage.getHeight() / 2,
-            radius: 70,
-            strokeWidth: 4,
-            fill: 'red',
-            stroke: 'black',
-            id: 'redCircle'
-        });
-
-        var greenCircle = new Konva.Circle({
-            x: 300,
-            y: stage.getHeight() / 2,
-            radius: 70,
-            strokeWidth: 4,
-            fill: 'green',
-            stroke: 'black',
-            id: 'greenCircle'
-        });
-
-        stage.on('contentMousemove', function() {
-            var pos = stage.getPointerPosition();
-            var shape = stage.getIntersection(pos);
-            if (!shape){
-                //console.log(pos);
-            }
-        });
-
-        layer.add(redCircle);
-        layer.add(greenCircle);
-        stage.add(layer);
-
-        assert.equal(stage.getIntersection({x:370, y:93}).getId(), 'greenCircle', 'shape should be greenCircle');
-        // TODO: this passes in the browser but fails in phantomjs.  no idea why.
-        //assert.equal(stage.getIntersection(371, 93).getId(), 'greenCircle', 'shape should be greenCircle');
-        assert.equal(stage.getIntersection({x:372, y:93}).getId(), 'redCircle', 'shape should be redCircle');
-
-        //console.log(layer.hitCanvas.context._context.getImageData(1, 1, 1, 1).data)
-
-
-    });
-
-    // ======================================================
-    test('test getAllIntersections', function() {
-        var stage = addStage();
-        var layer = new Konva.Layer();
-
-        var redCircle = new Konva.Circle({
-            x: 380,
-            y: stage.getHeight() / 2,
-            radius: 70,
-            strokeWidth: 4,
-            fill: 'red',
-            stroke: 'black',
-            id: 'redCircle'
-        });
-
-        var greenCircle = new Konva.Circle({
-            x: 300,
-            y: stage.getHeight() / 2,
-            radius: 70,
-            strokeWidth: 4,
-            fill: 'green',
-            stroke: 'black',
-            id: 'greenCircle'
-        });
-
-        layer.add(redCircle);
-        layer.add(greenCircle);
-        stage.add(layer);
-
-        // test individual shapes
-        assert.equal(stage.getAllIntersections({x: 266, y:114}).length, 1, '17) getAllIntersections should return one shape');
-        assert.equal(stage.getAllIntersections({x: 266, y:114})[0].getId(), 'greenCircle', '19) first intersection should be greenCircle');
-
-        assert.equal(stage.getAllIntersections({x: 414, y:115}).length, 1, '18) getAllIntersections should return one shape');
-        assert.equal(stage.getAllIntersections({x: 414, y:115})[0].getId(), 'redCircle', '20) first intersection should be redCircle');
-
-        assert.equal(stage.getAllIntersections({x: 350, y:118}).length, 2, '1) getAllIntersections should return two shapes');
-        assert.equal(stage.getAllIntersections({x: 350, y:118})[0].getId(), 'redCircle', '2) first intersection should be redCircle');
-        assert.equal(stage.getAllIntersections({x: 350, y:118})[1].getId(), 'greenCircle', '3) second intersection should be greenCircle');
-
-        // hide green circle.  make sure only red circle is in result set
-        greenCircle.hide();
-        layer.draw();
-
-        assert.equal(stage.getAllIntersections({x: 350, y:118}).length, 1, '4) getAllIntersections should return one shape');
-        assert.equal(stage.getAllIntersections({x: 350, y:118})[0].getId(), 'redCircle', '5) first intersection should be redCircle');
-
-        // show green circle again.  make sure both circles are in result set
-        greenCircle.show();
-        layer.draw();
-
-        assert.equal(stage.getAllIntersections({x: 350, y:118}).length, 2, '6) getAllIntersections should return two shapes');
-        assert.equal(stage.getAllIntersections({x: 350, y:118})[0].getId(), 'redCircle', '7) first intersection should be redCircle');
-        assert.equal(stage.getAllIntersections({x: 350, y:118})[1].getId(), 'greenCircle', '8) second intersection should be greenCircle');
-
-        // hide red circle.  make sure only green circle is in result set
-        redCircle.hide();
-        layer.draw();
-
-        assert.equal(stage.getAllIntersections({x: 350, y:118}).length, 1, '9) getAllIntersections should return one shape');
-        assert.equal(stage.getAllIntersections({x: 350, y:118})[0].getId(), 'greenCircle', '10) first intersection should be greenCircle');
-
-        // show red circle again.  make sure both circles are in result set
-        redCircle.show();
-        layer.draw();
-
-        assert.equal(stage.getAllIntersections({x: 350, y:118}).length, 2, '11) getAllIntersections should return two shapes');
-        assert.equal(stage.getAllIntersections({x: 350, y:118})[0].getId(), 'redCircle', '12) first intersection should be redCircle');
-        assert.equal(stage.getAllIntersections({x: 350, y:118})[1].getId(), 'greenCircle', '13) second intersection should be greenCircle');
-
-        // test from layer
-        assert.equal(layer.getAllIntersections({x: 350, y:118}).length, 2, '14) getAllIntersections should return two shapes');
-        assert.equal(layer.getAllIntersections({x: 350, y:118})[0].getId(), 'redCircle', '15) first intersection should be redCircle');
-        assert.equal(layer.getAllIntersections({x: 350, y:118})[1].getId(), 'greenCircle', '16) second intersection should be greenCircle');
-
-    });
-
-    // ======================================================
-    test('scale stage after add layer', function() {
-        var stage = addStage();
-        var layer = new Konva.Layer();
-        var circle = new Konva.Circle({
-            x: stage.getWidth() / 2,
-            y: stage.getHeight() / 2,
-            radius: 70,
-            fill: 'green',
-            stroke: 'black',
-            strokeWidth: 4
-        });
-
-        layer.add(circle);
-        stage.add(layer);
-
-        stage.setScale({x:0.5, y:0.5});
-
-        assert.equal(stage.getScale().x, 0.5, 'stage scale x should be 0.5');
-        assert.equal(stage.getScale().y, 0.5, 'stage scale y should be 0.5');
-        stage.draw();
-    });
-
-    // ======================================================
-    test('scale stage before add shape', function() {
-        var stage = addStage();
-        var layer = new Konva.Layer();
-        var circle = new Konva.Circle({
-            x: stage.getWidth() / 2,
-            y: stage.getHeight() / 2,
-            radius: 70,
-            fill: 'green',
-            stroke: 'black',
-            strokeWidth: 4
-        });
-
-<<<<<<< HEAD
-        stage.setScale({x:0.5, y:0.5});
-=======
+  // ======================================================
+  test('instantiate stage with id', function() {
+    var container = Konva.document.createElement('div');
+    container.id = 'container';
+
+    konvaContainer.appendChild(container);
+
+    var stage = new Konva.Stage({
+      container: 'container',
+      width: 578,
+      height: 200
+    });
+
+    assert.equal(stage.getContent().className, 'konvajs-content');
+    assert.equal(stage.getContent().getAttribute('role'), 'presentation');
+  });
+
+  // ======================================================
+  test('test stage buffer canvas and hit buffer canvas', function() {
+    var container = Konva.document.createElement('div');
+    container.id = 'container';
+
+    konvaContainer.appendChild(container);
+
+    // simulate pixelRatio = 2
+    Konva.pixelRatio = 2;
+
+    var stage = new Konva.Stage({
+      container: 'container',
+      width: 578,
+      height: 200
+    });
+
+    assert.equal(stage.bufferCanvas.getPixelRatio(), 2);
+    assert.equal(stage.bufferHitCanvas.getPixelRatio(), 1);
+
+    // reset
+    Konva.pixelRatio = 1;
+  });
+
+  // ======================================================
+  test('instantiate stage with dom element', function() {
+    var container = Konva.document.createElement('div');
+
+    konvaContainer.appendChild(container);
+
+    var stage = new Konva.Stage({
+      container: container,
+      width: 578,
+      height: 200
+    });
+  });
+
+  // ======================================================
+  test('stage instantiation should clear container', function() {
+    var container = Konva.document.createElement('div');
+    var dummy = Konva.document.createElement('p');
+
+    container.appendChild(dummy);
+    konvaContainer.appendChild(container);
+
+    var stage = new Konva.Stage({
+      container: container,
+      width: 578,
+      height: 200
+    });
+
+    assert.equal(
+      container.getElementsByTagName('p').length,
+      0,
+      'container should have no p tags'
+    );
+  });
+
+  // ======================================================
+  test('test stage cloning', function() {
+    var stage = addStage();
+    var layer = new Konva.Layer();
+    stage.add(layer);
+
+    var stageClone = stage.clone();
+    assert.notEqual(
+      stage.getContainer(),
+      stageClone.getContainer(),
+      'clone should be in different container'
+    );
+
+    assert.equal(
+      stage.getContainer().childNodes[0].childNodes.length,
+      1,
+      'container should not have changes'
+    );
+  });
+
+  // ======================================================
+  test('set stage size', function() {
+    var stage = addStage();
+
+    var layer = new Konva.Layer();
+
+    var circle = new Konva.Circle({
+      x: stage.getWidth() / 2,
+      y: stage.getHeight() / 2,
+      radius: 70,
+      fill: 'green',
+      stroke: 'black',
+      strokeWidth: 4,
+      name: 'myCircle'
+    });
+
+    assert.equal(stage.getSize().width, 578);
+    assert.equal(stage.getSize().height, 200);
+    stage.setSize({ width: 1, height: 2 });
+    assert.equal(stage.getSize().width, 1);
+    assert.equal(stage.getSize().height, 2);
+    stage.setSize({ width: 3, height: 3 });
+    assert.equal(stage.getSize().width, 3);
+    assert.equal(stage.getSize().height, 3);
+    stage.setSize({
+      width: 4,
+      height: 5
+    });
+    assert.equal(stage.getSize().width, 4);
+    assert.equal(stage.getSize().height, 5);
+    stage.setWidth(6);
+    assert.equal(stage.getSize().width, 6);
+    assert.equal(stage.getSize().height, 5);
+    stage.setHeight(7);
+    assert.equal(stage.getSize().width, 6);
+    assert.equal(stage.getSize().height, 7);
+    stage.setSize({ width: 8, height: 9 });
+    assert.equal(stage.getSize().width, 8);
+    assert.equal(stage.getSize().height, 9);
+    stage.setSize({ width: 10, height: 11 });
+    assert.equal(stage.getSize().width, 10);
+    assert.equal(stage.getSize().height, 11);
+
+    layer.add(circle);
+    stage.add(layer);
+
+    stage.setSize({ width: 333, height: 155 });
+
+    assert.equal(stage.getSize().width, 333);
+    assert.equal(stage.getSize().height, 155);
+    assert.equal(stage.getContent().style.width, '333px');
+    assert.equal(stage.getContent().style.height, '155px');
+    assert.equal(
+      layer.getCanvas()._canvas.width,
+      333 * layer.getCanvas().getPixelRatio()
+    );
+    assert.equal(
+      layer.getCanvas()._canvas.height,
+      155 * layer.getCanvas().getPixelRatio()
+    );
+  });
+
+  // ======================================================
+  test('get stage DOM', function() {
+    var stage = addStage();
+
+    assert.equal(stage.getContent().className, 'konvajs-content');
+  });
+
+  // ======================================================
+  test('stage getIntersection()', function() {
+    var stage = addStage();
+    var layer = new Konva.Layer();
+
+    var redCircle = new Konva.Circle({
+      x: 380,
+      y: stage.getHeight() / 2,
+      radius: 70,
+      strokeWidth: 4,
+      fill: 'red',
+      stroke: 'black',
+      id: 'redCircle'
+    });
+
+    var greenCircle = new Konva.Circle({
+      x: 300,
+      y: stage.getHeight() / 2,
+      radius: 70,
+      strokeWidth: 4,
+      fill: 'green',
+      stroke: 'black',
+      id: 'greenCircle'
+    });
+
+    layer.add(redCircle);
+    layer.add(greenCircle);
+    stage.add(layer);
+
+    assert.equal(
+      stage.getIntersection({ x: 300, y: 100 }).getId(),
+      'greenCircle',
+      'shape should be greenCircle'
+    );
+    assert.equal(
+      stage.getIntersection({ x: 380, y: 100 }).getId(),
+      'redCircle',
+      'shape should be redCircle'
+    );
+    assert.equal(
+      stage.getIntersection({ x: 100, y: 100 }),
+      null,
+      'shape should be null'
+    );
+  });
+
+  // ======================================================
+  test('layer getIntersection() with selector', function() {
+    var stage = addStage();
+    var layer = new Konva.Layer({
+      name: 'layer'
+    });
+
+    var group = new Konva.Group({
+      name: 'group'
+    });
+
+    var circle = new Konva.Circle({
+      x: stage.getWidth() / 2,
+      y: stage.getHeight() / 2,
+      radius: 70,
+      strokeWidth: 4,
+      fill: 'red',
+      stroke: 'black'
+    });
+
+    group.add(circle);
+    layer.add(group);
+    stage.add(layer);
+
+    assert.equal(
+      stage.getIntersection(
+        { x: stage.width() / 2, y: stage.height() / 2 },
+        'Circle'
+      ),
+      circle,
+      'intersection with shape selector'
+    );
+    assert.equal(
+      stage.getIntersection(
+        { x: stage.width() / 2, y: stage.height() / 2 },
+        '.group'
+      ),
+      group,
+      'intersection with group selector'
+    );
+    assert.equal(
+      stage.getIntersection(
+        { x: stage.width() / 2, y: stage.height() / 2 },
+        'Stage'
+      ),
+      stage,
+      'intersection with stage selector'
+    );
+  });
+
+  // ======================================================
+  test('stage getIntersection() edge detection', function() {
+    var stage = addStage();
+    var layer = new Konva.Layer();
+
+    var redCircle = new Konva.Circle({
+      x: 380,
+      y: stage.getHeight() / 2,
+      radius: 70,
+      strokeWidth: 4,
+      fill: 'red',
+      stroke: 'black',
+      id: 'redCircle'
+    });
+
+    var greenCircle = new Konva.Circle({
+      x: 300,
+      y: stage.getHeight() / 2,
+      radius: 70,
+      strokeWidth: 4,
+      fill: 'green',
+      stroke: 'black',
+      id: 'greenCircle'
+    });
+
+    stage.on('contentMousemove', function() {
+      var pos = stage.getPointerPosition();
+      var shape = stage.getIntersection(pos);
+      if (!shape) {
+        //console.log(pos);
+      }
+    });
+
+    layer.add(redCircle);
+    layer.add(greenCircle);
+    stage.add(layer);
+
+    assert.equal(
+      stage.getIntersection({ x: 370, y: 93 }).getId(),
+      'greenCircle',
+      'shape should be greenCircle'
+    );
+    // TODO: this passes in the browser but fails in phantomjs.  no idea why.
+    //assert.equal(stage.getIntersection(371, 93).getId(), 'greenCircle', 'shape should be greenCircle');
+    assert.equal(
+      stage.getIntersection({ x: 372, y: 93 }).getId(),
+      'redCircle',
+      'shape should be redCircle'
+    );
+
+    //console.log(layer.hitCanvas.context._context.getImageData(1, 1, 1, 1).data)
+  });
+
+  // ======================================================
+  test('test getAllIntersections', function() {
+    var stage = addStage();
+    var layer = new Konva.Layer();
+
+    var redCircle = new Konva.Circle({
+      x: 380,
+      y: stage.getHeight() / 2,
+      radius: 70,
+      strokeWidth: 4,
+      fill: 'red',
+      stroke: 'black',
+      id: 'redCircle'
+    });
+
+    var greenCircle = new Konva.Circle({
+      x: 300,
+      y: stage.getHeight() / 2,
+      radius: 70,
+      strokeWidth: 4,
+      fill: 'green',
+      stroke: 'black',
+      id: 'greenCircle'
+    });
+
     layer.add(redCircle);
     layer.add(greenCircle);
     stage.add(layer);
@@ -542,262 +503,318 @@
       stroke: 'black',
       strokeWidth: 4
     });
->>>>>>> 8397de48
-
-        assert.equal(stage.getScale().x, 0.5, 'stage scale x should be 0.5');
-        assert.equal(stage.getScale().y, 0.5, 'stage scale y should be 0.5');
-
-        layer.add(circle);
-        stage.add(layer);
-    });
-
-    // ======================================================
-    test('remove stage', function() {
-        var stage = addStage();
-        var layer = new Konva.Layer();
-        var circle = new Konva.Circle({
-            x: stage.getWidth() / 2,
-            y: stage.getHeight() / 2,
-            radius: 70,
-            fill: 'green',
-            stroke: 'black',
-            strokeWidth: 4
-        });
-
-        layer.add(circle);
-        stage.add(layer);
-
-        // remove should have no effect, and should cause no JS error
-        stage.remove();
-
-
-    });
-
-    // ======================================================
-    test('destroy stage', function() {
-        var container = Konva.document.createElement('div');
-
-        konvaContainer.appendChild(container);
-
-        var stage = new Konva.Stage({
-            container: container,
-            width: 578,
-            height: 200,
-            id: 'stageFalconId',
-            name: 'stageFalconName'
-        });
-
-        var layer = new Konva.Layer();
-        var circle = new Konva.Circle({
-            x: stage.getWidth() / 2,
-            y: stage.getHeight() / 2,
-            radius: 70,
-            fill: 'green',
-            stroke: 'black',
-            strokeWidth: 4,
-            id: 'circleFalconId',
-            name: 'circleFalconName'
-        });
-
-        layer.add(circle);
-        stage.add(layer);
-
-        assert.equal(Konva.ids.stageFalconId._id, stage._id, 'stage id should be in global ids map');
-        assert.equal(Konva.names.stageFalconName[0]._id, stage._id, 'stage name should be in global names map');
-        assert.equal(Konva.ids.circleFalconId._id, circle._id, 'circle id should be in global ids map');
-        assert.equal(Konva.names.circleFalconName[0]._id, circle._id, 'circle name should be in global names map');
-
-        stage.destroy();
-
-        assert.equal(Konva.ids.stageFalconId, undefined, 'stage should no longer be in ids map');
-        assert.equal(Konva.names.stageFalconName, undefined, 'stage should no longer be in names map');
-        assert.equal(Konva.ids.circleFalconId, undefined, 'circle should no longer be in ids map');
-        assert.equal(Konva.names.circleFalconName, undefined, 'circle should no longer be in names map');
-        assert.equal(Konva.stages.indexOf(stage) === -1, true, 'stage should not be in stages array');
-
-
-    });
-
-    // ======================================================
-    test('scale stage with no shapes', function() {
-        var stage = addStage();
-
-        var layer = new Konva.Layer();
-
-        stage.add(layer);
-        stage.setScale(0.5);
-
-        stage.draw();
-    });
-
-    // ======================================================
-    test('test stage.getStage()', function() {
-        var stage = addStage();
-
-        assert.notEqual(stage.getStage(), undefined);
-
-        //console.log(stage.getStage());
-    });
-
-    test('add multiple layers to stage', function() {
-        var stage = addStage();
-        var layer1 = new Konva.Layer();
-        var layer2 = new Konva.Layer();
-        var layer3 = new Konva.Layer();
-        stage.add(layer1, layer2, layer3);
-        assert.equal(stage.getLayers().length, 3, 'stage has exactly three layers');
-    });
-    // ======================================================
-    test('test drag and click', function() {
-        var stage = addStage();
-        var layer = new Konva.Layer();
-        var rect = new Konva.Rect({
-            x: 50,
-            y: 50,
-            width: 50,
-            height: 50,
-            fill: 'red',
-            draggable: true
-        });
-
-        layer.add(rect);
-        stage.add(layer);
-
-        rect.on('dblclick', function() {
-            assert(false, 'double click fired');
-        });
-
-        var y = 60;
-
-        // simulate dragging
-        stage.simulateMouseDown({
-            x: 60,
-            y: y
-        });
-
-        stage.simulateMouseMove({
-            x: 61,
-            y: y
-        });
-
-        stage.simulateMouseMove({
-            x: 62,
-            y: y
-        });
-
-        stage.simulateMouseMove({
-            x: 63,
-            y: y
-        });
-
-        stage.simulateMouseMove({
-            x: 64,
-            y: y
-        });
-
-        stage.simulateMouseUp({
-            x: 65,
-            y: y
-        });
-
-        assert.equal(Konva.isDragging(), false);
-        assert.equal(Konva.DD.node, undefined);
-        // simulate click
-        stage.simulateMouseDown({
-            x: 66,
-            y: y
-        });
-
-        stage.simulateMouseUp({
-            x: 66,
-            y: y
-        });
-        assert.equal(Konva.isDragging(), false);
-        assert.equal(Konva.DD.node, undefined);
-    });
-
-    test.skip('toDataURL + HDPI', function(done) {
-        Konva.pixelRatio = 2;
-
-        var stage = addStage();
-        var layer = new Konva.Layer();
-
-        var image = new Image();
-        image.onload = function() {
-            var lion = new Konva.Image({
-                image: image,
-                draggable: true
-            });
-
-            lion.cache();
-            lion.drawHitFromCache();
-
-            layer.add(lion);
-            stage.add(layer);
-            stage.draw();
-
-            var snapshotStage = addStage();
-
-            stage.toImage({
-                callback: function (image) {
-                    var imageNode = new Konva.Image({
-                        image: image
-                    });
-                    var snapshotLayer = new Konva.Layer();
-                    snapshotLayer.add(imageNode);
-                    snapshotStage.add(snapshotLayer);
-                    snapshotStage.draw();
-                    Konva.pixelRatio = undefined;
-                    done();
-                }
-            });
-        };
-        image.src = 'assets/lion.png';
-    });
-
-    test('toDataURL in sync way', function() {
-        var stage = addStage();
-        var layer = new Konva.Layer();
-        var circle = new Konva.Circle({
-            x: stage.width() / 2,
-            y: stage.height() / 2,
-            fill: 'red',
-            radius: 50
-        });
-        layer.add(circle);
-        stage.add(layer);
-        assert.equal(stage.toDataURL(), layer.toDataURL());
-    });
-
-    test('check hit graph with stage listeting property', function() {
-      var stage = addStage();
-      var layer = new Konva.Layer();
+
+    layer.add(circle);
+    stage.add(layer);
+
+    stage.setScale({ x: 0.5, y: 0.5 });
+
+    assert.equal(stage.getScale().x, 0.5, 'stage scale x should be 0.5');
+    assert.equal(stage.getScale().y, 0.5, 'stage scale y should be 0.5');
+    stage.draw();
+  });
+
+  // ======================================================
+  test('scale stage before add shape', function() {
+    var stage = addStage();
+    var layer = new Konva.Layer();
+    var circle = new Konva.Circle({
+      x: stage.getWidth() / 2,
+      y: stage.getHeight() / 2,
+      radius: 70,
+      fill: 'green',
+      stroke: 'black',
+      strokeWidth: 4
+    });
+
+    stage.setScale({ x: 0.5, y: 0.5 });
+
+    assert.equal(stage.getScale().x, 0.5, 'stage scale x should be 0.5');
+    assert.equal(stage.getScale().y, 0.5, 'stage scale y should be 0.5');
+
+    layer.add(circle);
+    stage.add(layer);
+  });
+
+  // ======================================================
+  test('remove stage', function() {
+    var stage = addStage();
+    var layer = new Konva.Layer();
+    var circle = new Konva.Circle({
+      x: stage.getWidth() / 2,
+      y: stage.getHeight() / 2,
+      radius: 70,
+      fill: 'green',
+      stroke: 'black',
+      strokeWidth: 4
+    });
+
+    layer.add(circle);
+    stage.add(layer);
+
+    // remove should have no effect, and should cause no JS error
+    stage.remove();
+  });
+
+  // ======================================================
+  test('destroy stage', function() {
+    var container = Konva.document.createElement('div');
+
+    konvaContainer.appendChild(container);
+
+    var stage = new Konva.Stage({
+      container: container,
+      width: 578,
+      height: 200,
+      id: 'stageFalconId',
+      name: 'stageFalconName'
+    });
+
+    var layer = new Konva.Layer();
+    var circle = new Konva.Circle({
+      x: stage.getWidth() / 2,
+      y: stage.getHeight() / 2,
+      radius: 70,
+      fill: 'green',
+      stroke: 'black',
+      strokeWidth: 4,
+      id: 'circleFalconId',
+      name: 'circleFalconName'
+    });
+
+    layer.add(circle);
+    stage.add(layer);
+
+    assert.equal(
+      Konva.ids.stageFalconId._id,
+      stage._id,
+      'stage id should be in global ids map'
+    );
+    assert.equal(
+      Konva.names.stageFalconName[0]._id,
+      stage._id,
+      'stage name should be in global names map'
+    );
+    assert.equal(
+      Konva.ids.circleFalconId._id,
+      circle._id,
+      'circle id should be in global ids map'
+    );
+    assert.equal(
+      Konva.names.circleFalconName[0]._id,
+      circle._id,
+      'circle name should be in global names map'
+    );
+
+    stage.destroy();
+
+    assert.equal(
+      Konva.ids.stageFalconId,
+      undefined,
+      'stage should no longer be in ids map'
+    );
+    assert.equal(
+      Konva.names.stageFalconName,
+      undefined,
+      'stage should no longer be in names map'
+    );
+    assert.equal(
+      Konva.ids.circleFalconId,
+      undefined,
+      'circle should no longer be in ids map'
+    );
+    assert.equal(
+      Konva.names.circleFalconName,
+      undefined,
+      'circle should no longer be in names map'
+    );
+    assert.equal(
+      Konva.stages.indexOf(stage) === -1,
+      true,
+      'stage should not be in stages array'
+    );
+  });
+
+  // ======================================================
+  test('scale stage with no shapes', function() {
+    var stage = addStage();
+
+    var layer = new Konva.Layer();
+
+    stage.add(layer);
+    stage.setScale(0.5);
+
+    stage.draw();
+  });
+
+  // ======================================================
+  test('test stage.getStage()', function() {
+    var stage = addStage();
+
+    assert.notEqual(stage.getStage(), undefined);
+
+    //console.log(stage.getStage());
+  });
+
+  test('add multiple layers to stage', function() {
+    var stage = addStage();
+    var layer1 = new Konva.Layer();
+    var layer2 = new Konva.Layer();
+    var layer3 = new Konva.Layer();
+    stage.add(layer1, layer2, layer3);
+    assert.equal(stage.getLayers().length, 3, 'stage has exactly three layers');
+  });
+  // ======================================================
+  test('test drag and click', function() {
+    var stage = addStage();
+    var layer = new Konva.Layer();
+    var rect = new Konva.Rect({
+      x: 50,
+      y: 50,
+      width: 50,
+      height: 50,
+      fill: 'red',
+      draggable: true
+    });
+
+    layer.add(rect);
+    stage.add(layer);
+
+    rect.on('dblclick', function() {
+      assert(false, 'double click fired');
+    });
+
+    var y = 60;
+
+    // simulate dragging
+    stage.simulateMouseDown({
+      x: 60,
+      y: y
+    });
+
+    stage.simulateMouseMove({
+      x: 61,
+      y: y
+    });
+
+    stage.simulateMouseMove({
+      x: 62,
+      y: y
+    });
+
+    stage.simulateMouseMove({
+      x: 63,
+      y: y
+    });
+
+    stage.simulateMouseMove({
+      x: 64,
+      y: y
+    });
+
+    stage.simulateMouseUp({
+      x: 65,
+      y: y
+    });
+
+    assert.equal(Konva.isDragging(), false);
+    assert.equal(Konva.DD.node, undefined);
+    // simulate click
+    stage.simulateMouseDown({
+      x: 66,
+      y: y
+    });
+
+    stage.simulateMouseUp({
+      x: 66,
+      y: y
+    });
+    assert.equal(Konva.isDragging(), false);
+    assert.equal(Konva.DD.node, undefined);
+  });
+
+  test.skip('toDataURL + HDPI', function(done) {
+    Konva.pixelRatio = 2;
+
+    var stage = addStage();
+    var layer = new Konva.Layer();
+
+    var image = new Image();
+    image.onload = function() {
+      var lion = new Konva.Image({
+        image: image,
+        draggable: true
+      });
+
+      lion.cache();
+      lion.drawHitFromCache();
+
+      layer.add(lion);
       stage.add(layer);
-      showHit(layer);
-      var circle = new Konva.Circle({
-        fill: 'green',
-        radius: 50
+      stage.draw();
+
+      var snapshotStage = addStage();
+
+      stage.toImage({
+        callback: function(image) {
+          var imageNode = new Konva.Image({
+            image: image
+          });
+          var snapshotLayer = new Konva.Layer();
+          snapshotLayer.add(imageNode);
+          snapshotStage.add(snapshotLayer);
+          snapshotStage.draw();
+          Konva.pixelRatio = undefined;
+          done();
+        }
       });
-      layer.add(circle);
-
-      var pos = {
-        x: stage.width() / 2,
-        y: stage.height() /2
-      };
-      circle.position(pos);
-      stage.draw();
-
-      // try to detect circle via hit graph
-      assert.equal(stage.getIntersection(pos), circle, 'has circle');
-
-      // disable hit graph
-      stage.listening(false);
-      stage.draw();
-      assert.equal(!!stage.getIntersection(pos), false, 'no circle');
-
-      // enable it again
-      stage.listening(true);
-      stage.draw();
-      assert.equal(stage.getIntersection(pos), circle, 'circle again');
-    });
+    };
+    image.src = 'assets/lion.png';
+  });
+
+  test('toDataURL in sync way', function() {
+    var stage = addStage();
+    var layer = new Konva.Layer();
+    var circle = new Konva.Circle({
+      x: stage.width() / 2,
+      y: stage.height() / 2,
+      fill: 'red',
+      radius: 50
+    });
+    layer.add(circle);
+    stage.add(layer);
+    assert.equal(stage.toDataURL(), layer.toDataURL());
+  });
+
+  test('check hit graph with stage listeting property', function() {
+    var stage = addStage();
+    var layer = new Konva.Layer();
+    stage.add(layer);
+    showHit(layer);
+    var circle = new Konva.Circle({
+      fill: 'green',
+      radius: 50
+    });
+    layer.add(circle);
+
+    var pos = {
+      x: stage.width() / 2,
+      y: stage.height() / 2
+    };
+    circle.position(pos);
+    stage.draw();
+
+    // try to detect circle via hit graph
+    assert.equal(stage.getIntersection(pos), circle, 'has circle');
+
+    // disable hit graph
+    stage.listening(false);
+    stage.draw();
+    assert.equal(!!stage.getIntersection(pos), false, 'no circle');
+
+    // enable it again
+    stage.listening(true);
+    stage.draw();
+    assert.equal(stage.getIntersection(pos), circle, 'circle again');
+  });
 });