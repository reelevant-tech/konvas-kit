--- conflicted
+++ resolved
@@ -60,16 +60,11 @@
                 /(webkit)[ \/]([\w.]+)/.exec( ua ) ||
                 /(opera)(?:.*version|)[ \/]([\w.]+)/.exec( ua ) ||
                 /(msie) ([\w.]+)/.exec( ua ) ||
-<<<<<<< HEAD
                 ua.indexOf('compatible') < 0 && /(mozilla)(?:.*? rv:([\w.]+)|)/.exec( ua ) ||
-                [];
-=======
-                ua.indexOf("compatible") < 0 && /(mozilla)(?:.*? rv:([\w.]+)|)/.exec( ua ) ||
                 [],
 
                 // adding mobile flag as well
                 mobile = !!(navigator.userAgent.match(/Android|BlackBerry|iPhone|iPad|iPod|Opera Mini|IEMobile/i));
->>>>>>> 26a267a4
 
             return {
                 browser: match[ 1 ] || '',
