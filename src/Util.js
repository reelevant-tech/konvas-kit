(function() {
    /**
     * Collection constructor.  Collection extends
     *  Array.  This class is used in conjunction with {@link Kinetic.Container#get}
     * @constructor
     * @memberof Kinetic
     */
    Kinetic.Collection = function() {
        var args = [].slice.call(arguments), length = args.length, i = 0;

        this.length = length;
        for(; i < length; i++) {
            this[i] = args[i];
        }
        return this;
    };
    Kinetic.Collection.prototype = [];
    /**
     * iterate through node array and run a function for each node.
     *  The node and index is passed into the function
     * @method
     * @memberof Kinetic.Collection.prototype
     * @param {Function} func
     * @example
     * // get all nodes with name foo inside layer, and set x to 10 for each
     * layer.get('.foo').each(function(shape, n) {<br>
     *   shape.setX(10);<br>
     * });
     */
    Kinetic.Collection.prototype.each = function(func) {
        for(var n = 0; n < this.length; n++) {
            func(this[n], n);
        }
    };
    /**
     * convert collection into an array
     * @method
     * @memberof Kinetic.Collection.prototype
     */
    Kinetic.Collection.prototype.toArray = function() {
        var arr = [],
            len = this.length,
            n;

        for(n = 0; n < len; n++) {
            arr.push(this[n]);
        }
        return arr;
    };
    /**
     * convert array into a collection
     * @method
     * @memberof Kinetic.Collection
     * @param {Array} arr
     */
    Kinetic.Collection.toCollection = function(arr) {
        var collection = new Kinetic.Collection(),
            len = arr.length,
            n;

        for(n = 0; n < len; n++) {
            collection.push(arr[n]);
        }
        return collection;
    };

    // map one method by it's name
    Kinetic.Collection._mapMethod = function(methodName) {
        Kinetic.Collection.prototype[methodName] = function() {
            var len = this.length,
                i;

            var args = [].slice.call(arguments);
            for(i = 0; i < len; i++) {
                this[i][methodName].apply(this[i], args);
            }

            return this;
        };
    };

    Kinetic.Collection.mapMethods = function(constructor) {
        var prot = constructor.prototype;
        for(var methodName in prot) {
            Kinetic.Collection._mapMethod(methodName);
        }
    };

    /*
    * Last updated November 2011
    * By Simon Sarris
    * www.simonsarris.com
    * sarris@acm.org
    *
    * Free to use and distribute at will
    * So long as you are nice to people, etc
    */

    /*
    * The usage of this class was inspired by some of the work done by a forked
    * project, KineticJS-Ext by Wappworks, which is based on Simon's Transform
    * class.  Modified by Eric Rowell
    */

    /**
     * Transform constructor
     * @constructor
     * @param {Array} Optional six-element matrix
     * @memberof Kinetic
     */
    Kinetic.Transform = function(m) {
        this.m = (m && m.slice()) || [1, 0, 0, 1, 0, 0];
    };

    Kinetic.Transform.prototype = {
        /**
         * Copy Kinetic.Transform object
         * @method
         * @memberof Kinetic.Transform.prototype
         * @returns {Kinetic.Transform}
         */
        copy: function() {
            return new Kinetic.Transform(this.m);
        },
        /**
         * Transform point
         * @method
         * @memberof Kinetic.Transform.prototype
         * @param {Object} 2D point(x, y)
         * @returns {Object} 2D point(x, y)
         */
        point: function(p) {
            var m = this.m;
            return {
                x: m[0] * p.x + m[2] * p.y + m[4],
                y: m[1] * p.x + m[3] * p.y + m[5]
            };
        },
        /**
         * Apply translation
         * @method
         * @memberof Kinetic.Transform.prototype
         * @param {Number} x
         * @param {Number} y
         * @returns {Kinetic.Transform}
         */
        translate: function(x, y) {
            this.m[4] += this.m[0] * x + this.m[2] * y;
            this.m[5] += this.m[1] * x + this.m[3] * y;
            return this;
        },
        /**
         * Apply scale
         * @method
         * @memberof Kinetic.Transform.prototype
         * @param {Number} sx
         * @param {Number} sy
         * @returns {Kinetic.Transform}
         */
        scale: function(sx, sy) {
            this.m[0] *= sx;
            this.m[1] *= sx;
            this.m[2] *= sy;
            this.m[3] *= sy;
            return this;
        },
        /**
         * Apply rotation
         * @method
         * @memberof Kinetic.Transform.prototype
         * @param {Number} rad  Angle in radians
         * @returns {Kinetic.Transform}
         */
        rotate: function(rad) {
            var c = Math.cos(rad);
            var s = Math.sin(rad);
            var m11 = this.m[0] * c + this.m[2] * s;
            var m12 = this.m[1] * c + this.m[3] * s;
            var m21 = this.m[0] * -s + this.m[2] * c;
            var m22 = this.m[1] * -s + this.m[3] * c;
            this.m[0] = m11;
            this.m[1] = m12;
            this.m[2] = m21;
            this.m[3] = m22;
            return this;
        },
        /**
         * Returns the translation
         * @method
         * @memberof Kinetic.Transform.prototype
         * @returns {Object} 2D point(x, y)
         */
        getTranslation: function() {
            return {
                x: this.m[4],
                y: this.m[5]
            };
        },
        /**
         * Apply skew
         * @method
         * @memberof Kinetic.Transform.prototype
         * @param {Number} sx
         * @param {Number} sy
         * @returns {Kinetic.Transform}
         */
        skew: function(sx, sy) {
            var m11 = this.m[0] + this.m[2] * sy;
            var m12 = this.m[1] + this.m[3] * sy;
            var m21 = this.m[2] + this.m[0] * sx;
            var m22 = this.m[3] + this.m[1] * sx;
            this.m[0] = m11;
            this.m[1] = m12;
            this.m[2] = m21;
            this.m[3] = m22;
<<<<<<< HEAD
        },
=======
            return this;
         },
>>>>>>> 57402f0c
        /**
         * Transform multiplication
         * @method
         * @memberof Kinetic.Transform.prototype
         * @param {Kinetic.Transform} matrix
         * @returns {Kinetic.Transform}
         */
        multiply: function(matrix) {
            var m11 = this.m[0] * matrix.m[0] + this.m[2] * matrix.m[1];
            var m12 = this.m[1] * matrix.m[0] + this.m[3] * matrix.m[1];

            var m21 = this.m[0] * matrix.m[2] + this.m[2] * matrix.m[3];
            var m22 = this.m[1] * matrix.m[2] + this.m[3] * matrix.m[3];

            var dx = this.m[0] * matrix.m[4] + this.m[2] * matrix.m[5] + this.m[4];
            var dy = this.m[1] * matrix.m[4] + this.m[3] * matrix.m[5] + this.m[5];

            this.m[0] = m11;
            this.m[1] = m12;
            this.m[2] = m21;
            this.m[3] = m22;
            this.m[4] = dx;
            this.m[5] = dy;
            return this;
        },
        /**
         * Invert the matrix
         * @method
         * @memberof Kinetic.Transform.prototype
         * @returns {Kinetic.Transform}
         */
        invert: function() {
            var d = 1 / (this.m[0] * this.m[3] - this.m[1] * this.m[2]);
            var m0 = this.m[3] * d;
            var m1 = -this.m[1] * d;
            var m2 = -this.m[2] * d;
            var m3 = this.m[0] * d;
            var m4 = d * (this.m[2] * this.m[5] - this.m[3] * this.m[4]);
            var m5 = d * (this.m[1] * this.m[4] - this.m[0] * this.m[5]);
            this.m[0] = m0;
            this.m[1] = m1;
            this.m[2] = m2;
            this.m[3] = m3;
            this.m[4] = m4;
            this.m[5] = m5;
            return this;
        },
        /**
         * return matrix
         * @method
         * @memberof Kinetic.Transform.prototype
         */
        getMatrix: function() {
            return this.m;
        },
        /**
         * set to absolute position via translation
         * @method
         * @memberof Kinetic.Transform.prototype
         * @returns {Kinetic.Transform}
         * @author ericdrowell
         */
        setAbsolutePosition: function(x, y) {
            var m0 = this.m[0],
                m1 = this.m[1],
                m2 = this.m[2],
                m3 = this.m[3],
                m4 = this.m[4],
                m5 = this.m[5],
                yt = ((m0 * (y - m5)) - (m1 * (x - m4))) / ((m0 * m3) - (m1 * m2)),
                xt = (x - m4 - (m2 * yt)) / m0;

            return this.translate(xt, yt);
        }
    };

    // CONSTANTS
    var CANVAS = 'canvas',
        CONTEXT_2D = '2d',
        OBJECT_ARRAY = '[object Array]',
        OBJECT_NUMBER = '[object Number]',
        OBJECT_STRING = '[object String]',
        PI_OVER_DEG180 = Math.PI / 180,
        DEG180_OVER_PI = 180 / Math.PI,
        HASH = '#',
        EMPTY_STRING = '',
        ZERO = '0',
        KINETIC_WARNING = 'Kinetic warning: ',
        KINETIC_ERROR = 'Kinetic error: ',
        RGB_PAREN = 'rgb(',
        COLORS = {
            aqua: [0,255,255],
            lime: [0,255,0],
            silver: [192,192,192],
            black: [0,0,0],
            maroon: [128,0,0],
            teal: [0,128,128],
            blue: [0,0,255],
            navy: [0,0,128],
            white: [255,255,255],
            fuchsia: [255,0,255],
            olive:[128,128,0],
            yellow: [255,255,0],
            orange: [255,165,0],
            gray: [128,128,128],
            purple: [128,0,128],
            green: [0,128,0],
            red: [255,0,0],
            pink: [255,192,203],
            cyan: [0,255,255],
            transparent: [255,255,255,0]
        },

        RGB_REGEX = /rgb\((\d{1,3}),(\d{1,3}),(\d{1,3})\)/;

    /**
     * @namespace Util
     * @memberof Kinetic
     */
    Kinetic.Util = {
        /*
         * cherry-picked utilities from underscore.js
         */
        _isElement: function(obj) {
            return !!(obj && obj.nodeType == 1);
        },
        _isFunction: function(obj) {
            return !!(obj && obj.constructor && obj.call && obj.apply);
        },
        _isObject: function(obj) {
            return (!!obj && obj.constructor == Object);
        },
        _isArray: function(obj) {
            return Object.prototype.toString.call(obj) == OBJECT_ARRAY;
        },
        _isNumber: function(obj) {
            return Object.prototype.toString.call(obj) == OBJECT_NUMBER;
        },
        _isString: function(obj) {
            return Object.prototype.toString.call(obj) == OBJECT_STRING;
        },
        // Returns a function, that, when invoked, will only be triggered at most once
        // during a given window of time. Normally, the throttled function will run
        // as much as it can, without ever going more than once per `wait` duration;
        // but if you'd like to disable the execution on the leading edge, pass
        // `{leading: false}`. To disable execution on the trailing edge, ditto.
        _throttle: function(func, wait, options) {
            var context, args, result;
            var timeout = null;
            var previous = 0;
            options || (options = {});
            var later = function() {
                previous = options.leading === false ? 0 : new Date().getTime();
                timeout = null;
                result = func.apply(context, args);
                context = args = null;
            };
            return function() {
                var now = new Date().getTime();
                if (!previous && options.leading === false) previous = now;
                var remaining = wait - (now - previous);
                context = this;
                args = arguments;
                if (remaining <= 0) {
                  clearTimeout(timeout);
                  timeout = null;
                  previous = now;
                  result = func.apply(context, args);
                  context = args = null;
                } else if (!timeout && options.trailing !== false) {
                  timeout = setTimeout(later, remaining);
                }
                return result;
            };
        },
        /*
         * other utils
         */
        _hasMethods: function(obj) {
            var names = [],
                key;

            for(key in obj) {
                if(this._isFunction(obj[key])) {
                    names.push(key);
                }
            }
            return names.length > 0;
        },
        createCanvasElement: function() {
            var canvas = Kinetic.document.createElement('canvas');
            canvas.style = canvas.style || {};
            return canvas;
        },
        isBrowser: function() {
            return (typeof exports !==  'object');
        },
        _isInDocument: function(el) {
            while(el = el.parentNode) {
                if(el == Kinetic.document) {
                    return true;
                }
            }
            return false;
        },
        _simplifyArray: function(arr) {
            var retArr = [],
                len = arr.length,
                util = Kinetic.Util,
                n, val;

            for (n=0; n<len; n++) {
                val = arr[n];
                if (util._isNumber(val)) {
                    val = Math.round(val * 1000) / 1000;
                }
                else if (!util._isString(val)) {
                    val = val.toString();
                }

                retArr.push(val);
            }

            return retArr;
        },
        /*
         * arg can be an image object or image data
         */
        _getImage: function(arg, callback) {
            var imageObj, canvas;

            // if arg is null or undefined
            if(!arg) {
                callback(null);
            }

            // if arg is already an image object
            else if(this._isElement(arg)) {
                callback(arg);
            }

            // if arg is a string, then it's a data url
            else if(this._isString(arg)) {
                imageObj = new Kinetic.window.Image();
                imageObj.onload = function() {
                    callback(imageObj);
                };
                imageObj.src = arg;
            }

            //if arg is an object that contains the data property, it's an image object
            else if(arg.data) {
                canvas = Kinetic.Util.createCanvasElement();
                canvas.width = arg.width;
                canvas.height = arg.height;
                var _context = canvas.getContext(CONTEXT_2D);
                _context.putImageData(arg, 0, 0);
                this._getImage(canvas.toDataURL(), callback);
            }
            else {
                callback(null);
            }
        },
        _getRGBAString: function(obj) {
            var red = obj.red || 0,
                green = obj.green || 0,
                blue = obj.blue || 0,
                alpha = obj.alpha || 1;

            return [
                'rgba(',
                red,
                ',',
                green,
                ',',
                blue,
                ',',
                alpha,
                ')'
            ].join(EMPTY_STRING);
        },
        _rgbToHex: function(r, g, b) {
            return ((1 << 24) + (r << 16) + (g << 8) + b).toString(16).slice(1);
        },
        _hexToRgb: function(hex) {
            hex = hex.replace(HASH, EMPTY_STRING);
            var bigint = parseInt(hex, 16);
            return {
                r: (bigint >> 16) & 255,
                g: (bigint >> 8) & 255,
                b: bigint & 255
            };
        },
        /**
         * return random hex color
         * @method
         * @memberof Kinetic.Util.prototype
         */
        getRandomColor: function() {
            var randColor = (Math.random() * 0xFFFFFF << 0).toString(16);
            while (randColor.length < 6) {
                randColor = ZERO + randColor;
            }
            return HASH + randColor;
        },
        /**
         * return value with default fallback
         * @method
         * @memberof Kinetic.Util.prototype
         */
        get: function(val, def) {
            if (val === undefined) {
                return def;
            }
            else {
                return val;
            }
        },
        /**
         * get RGB components of a color
         * @method
         * @memberof Kinetic.Util.prototype
         * @param {String} color
         * @example
         * // each of the following examples return {r:0, g:0, b:255}<br>
         * var rgb = Kinetic.Util.getRGB('blue');<br>
         * var rgb = Kinetic.Util.getRGB('#0000ff');<br>
         * var rgb = Kinetic.Util.getRGB('rgb(0,0,255)');
         */
        getRGB: function(color) {
            var rgb;
            // color string
            if (color in COLORS) {
                rgb = COLORS[color];
                return {
                    r: rgb[0],
                    g: rgb[1],
                    b: rgb[2]
                };
            }
            // hex
            else if (color[0] === HASH) {
                return this._hexToRgb(color.substring(1));
            }
            // rgb string
            else if (color.substr(0, 4) === RGB_PAREN) {
                rgb = RGB_REGEX.exec(color.replace(/ /g,''));
                return {
                    r: parseInt(rgb[1], 10),
                    g: parseInt(rgb[2], 10),
                    b: parseInt(rgb[3], 10)
                };
            }
            // default
            else {
                return {
                    r: 0,
                    g: 0,
                    b: 0
                };
            }
        },
        // o1 takes precedence over o2
        _merge: function(o1, o2) {
            var retObj = this._clone(o2);
            for(var key in o1) {
                if(this._isObject(o1[key])) {
                    retObj[key] = this._merge(o1[key], retObj[key]);
                }
                else {
                    retObj[key] = o1[key];
                }
            }
            return retObj;
        },
        cloneObject: function(obj) {
            var retObj = {};
            for(var key in obj) {
                if(this._isObject(obj[key])) {
                    retObj[key] = this.cloneObject(obj[key]);
                }
                else if (this._isArray(obj[key])) {
                    retObj[key] = this.cloneArray(obj[key]);
                } else {
                    retObj[key] = obj[key];
                }
            }
            return retObj;
        },
        cloneArray: function(arr) {
            return arr.slice(0);
        },
        _degToRad: function(deg) {
            return deg * PI_OVER_DEG180;
        },
        _radToDeg: function(rad) {
            return rad * DEG180_OVER_PI;
        },
        _capitalize: function(str) {
            return str.charAt(0).toUpperCase() + str.slice(1);
        },
        error: function(str) {
            throw new Error(KINETIC_ERROR + str);
        },
        warn: function(str) {
            /*
             * IE9 on Windows7 64bit will throw a JS error
             * if we don't use window.console in the conditional
             */
            if(Kinetic.root.console && console.warn) {
                console.warn(KINETIC_WARNING + str);
            }
        },
        extend: function(c1, c2) {
            for(var key in c2.prototype) {
                if(!( key in c1.prototype)) {
                    c1.prototype[key] = c2.prototype[key];
                }
            }
        },
        /**
         * adds methods to a constructor prototype
         * @method
         * @memberof Kinetic.Util.prototype
         * @param {Function} constructor
         * @param {Object} methods
         */
        addMethods: function(constructor, methods) {
            var key;

            for (key in methods) {
                constructor.prototype[key] = methods[key];
            }
        },
        _getControlPoints: function(x0, y0, x1, y1, x2, y2, t) {
            var d01 = Math.sqrt(Math.pow(x1 - x0, 2) + Math.pow(y1 - y0, 2)),
                d12 = Math.sqrt(Math.pow(x2 - x1, 2) + Math.pow(y2 - y1, 2)),
                fa = t * d01 / (d01 + d12),
                fb = t * d12 / (d01 + d12),
                p1x = x1 - fa * (x2 - x0),
                p1y = y1 - fa * (y2 - y0),
                p2x = x1 + fb * (x2 - x0),
                p2y = y1 + fb * (y2 - y0);

            return [p1x ,p1y, p2x, p2y];
        },
        _expandPoints: function(p, tension) {
            var len = p.length,
                allPoints = [],
                n, cp;

            for (n=2; n<len-2; n+=2) {
                cp = Kinetic.Util._getControlPoints(p[n-2], p[n-1], p[n], p[n+1], p[n+2], p[n+3], tension);
                allPoints.push(cp[0]);
                allPoints.push(cp[1]);
                allPoints.push(p[n]);
                allPoints.push(p[n+1]);
                allPoints.push(cp[2]);
                allPoints.push(cp[3]);
            }

            return allPoints;
        },
        _removeLastLetter: function(str) {
            return str.substring(0, str.length - 1);
        }
    };
})();<|MERGE_RESOLUTION|>--- conflicted
+++ resolved
@@ -213,12 +213,8 @@
             this.m[1] = m12;
             this.m[2] = m21;
             this.m[3] = m22;
-<<<<<<< HEAD
-        },
-=======
             return this;
          },
->>>>>>> 57402f0c
         /**
          * Transform multiplication
          * @method
