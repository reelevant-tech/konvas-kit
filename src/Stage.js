--- conflicted
+++ resolved
@@ -386,27 +386,11 @@
                  * to run mouseout from previous target shape
                  */
                 else {
-<<<<<<< HEAD
-                    shape._fireAndBubble(MOUSEMOVE, evt);
-                }
-            }
-            /*
-             * if no shape was detected, clear target shape and try
-             * to run mouseout from previous target shape
-             */
-            else {
-                if(this.targetShape && !Kinetic.isDragging()) {
-                    this.targetShape._fireAndBubble(MOUSEOUT, evt);
-                    this.targetShape._fireAndBubble(MOUSELEAVE, evt);
-                    this.targetShape = null;
-                }
-=======
-                  if(this.targetShape && !Kinetic.isDragging()) {
-                    this.targetShape._fireAndBubble(MOUSEOUT, evt);
-                    this.targetShape._fireAndBubble(MOUSELEAVE, evt);
-                    this.targetShape = null;
-                  }
->>>>>>> 26a267a4
+                    if(this.targetShape && !Kinetic.isDragging()) {
+                        this.targetShape._fireAndBubble(MOUSEOUT, evt);
+                        this.targetShape._fireAndBubble(MOUSELEAVE, evt);
+                        this.targetShape = null;
+                    }
 
                 }
 
@@ -447,19 +431,12 @@
             }
         },
         _mouseup: function(evt) {
-<<<<<<< HEAD
-            this._setPointerPosition(evt);
-            var shape = this.getIntersection(this.getPointerPosition()),
-                clickStartShape = this.clickStartShape,
-                fireDblClick = false;
-=======
             if (!Kinetic.UA.mobile) {
                 this._setPointerPosition(evt);
                 var that = this,
                     shape = this.getIntersection(this.getPointerPosition()),
                     clickStartShape = this.clickStartShape,
                     fireDblClick = false;
->>>>>>> 26a267a4
 
                 if(Kinetic.inDblClickWindow) {
                     fireDblClick = true;
